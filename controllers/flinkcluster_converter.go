/*
Copyright 2019 Google LLC.

Licensed under the Apache License, Version 2.0 (the "License");
you may not use this file except in compliance with the License.
You may obtain a copy of the License at

    http://www.apache.org/licenses/LICENSE-2.0

Unless required by applicable law or agreed to in writing, software
distributed under the License is distributed on an "AS IS" BASIS,
WITHOUT WARRANTIES OR CONDITIONS OF ANY KIND, either express or implied.
See the License for the specific language governing permissions and
limitations under the License.
*/

package controllers

import (
	"fmt"
	"regexp"
	"strings"

	flinkoperatorv1alpha1 "github.com/googlecloudplatform/flink-operator/api/v1alpha1"
	appsv1 "k8s.io/api/apps/v1"
	batchv1 "k8s.io/api/batch/v1"
	corev1 "k8s.io/api/core/v1"
	extensionsv1beta1 "k8s.io/api/extensions/v1beta1"
	"k8s.io/apimachinery/pkg/api/resource"
	metav1 "k8s.io/apimachinery/pkg/apis/meta/v1"
	"k8s.io/apimachinery/pkg/util/intstr"
)

// Converter which converts the FlinkCluster spec to the desired
// underlying Kubernetes resource specs.

// _DesiredClusterState holds desired state of a cluster.
type _DesiredClusterState struct {
<<<<<<< HEAD
	jmDeployment *appsv1.Deployment
	jmService    *corev1.Service
	jmIngress    *extensionsv1beta1.Ingress
	tmDeployment *appsv1.Deployment
	job          *batchv1.Job
=======
	JmDeployment *appsv1.Deployment
	JmService    *corev1.Service
	TmDeployment *appsv1.Deployment
	Job          *batchv1.Job
>>>>>>> af110d72
}

// Gets the desired state of a cluster.
func getDesiredClusterState(
	cluster *flinkoperatorv1alpha1.FlinkCluster,
	config *FlinkClusterConfig) _DesiredClusterState {
	// The cluster has been deleted, all resources should be cleaned up.
	if cluster == nil {
		return _DesiredClusterState{}
	}
	return _DesiredClusterState{
<<<<<<< HEAD
		jmDeployment: getDesiredJobManagerDeployment(cluster),
		jmService:    getDesiredJobManagerService(cluster),
		jmIngress:    getDesiredJobManagerIngress(cluster, config.IngressHostFormat),
		tmDeployment: getDesiredTaskManagerDeployment(cluster),
		job:          getDesiredJob(cluster),
=======
		JmDeployment: getDesiredJobManagerDeployment(cluster),
		JmService:    getDesiredJobManagerService(cluster),
		TmDeployment: getDesiredTaskManagerDeployment(cluster),
		Job:          getDesiredJob(cluster),
>>>>>>> af110d72
	}
}

// Gets the desired JobManager deployment spec from the FlinkCluster spec.
func getDesiredJobManagerDeployment(
	flinkCluster *flinkoperatorv1alpha1.FlinkCluster) *appsv1.Deployment {

	if flinkCluster.Status.State == flinkoperatorv1alpha1.ClusterState.Stopping ||
		flinkCluster.Status.State == flinkoperatorv1alpha1.ClusterState.Stopped {
		return nil
	}

	var clusterNamespace = flinkCluster.ObjectMeta.Namespace
	var clusterName = flinkCluster.ObjectMeta.Name
	var imageSpec = flinkCluster.Spec.ImageSpec
	var jobManagerSpec = flinkCluster.Spec.JobManagerSpec
	var rpcPort = corev1.ContainerPort{Name: "rpc", ContainerPort: *jobManagerSpec.Ports.RPC}
	var blobPort = corev1.ContainerPort{Name: "blob", ContainerPort: *jobManagerSpec.Ports.Blob}
	var queryPort = corev1.ContainerPort{Name: "query", ContainerPort: *jobManagerSpec.Ports.Query}
	var uiPort = corev1.ContainerPort{Name: "ui", ContainerPort: *jobManagerSpec.Ports.UI}
	var jobManagerDeploymentName = getJobManagerDeploymentName(clusterName)
	var labels = map[string]string{
		"cluster":   clusterName,
		"app":       "flink",
		"component": "jobmanager",
	}
	var envVars = []corev1.EnvVar{
		{
			Name:  "JOB_MANAGER_RPC_ADDRESS",
			Value: jobManagerDeploymentName,
		},
		{
			Name: "JOB_MANAGER_CPU_LIMIT",
			ValueFrom: &corev1.EnvVarSource{
				ResourceFieldRef: &corev1.ResourceFieldSelector{
					ContainerName: "jobmanager",
					Resource:      "limits.cpu",
					Divisor:       resource.MustParse("1m"),
				},
			},
		},
		{
			Name: "JOB_MANAGER_MEMORY_LIMIT",
			ValueFrom: &corev1.EnvVarSource{
				ResourceFieldRef: &corev1.ResourceFieldSelector{
					ContainerName: "jobmanager",
					Resource:      "limits.memory",
					Divisor:       resource.MustParse("1Mi"),
				},
			},
		},
		{
			Name:  "FLINK_PROPERTIES",
			Value: getFlinkProperties(flinkCluster.Spec.FlinkProperties),
		},
	}
	envVars = append(envVars, flinkCluster.Spec.EnvVars...)
	var jobManagerDeployment = &appsv1.Deployment{
		ObjectMeta: metav1.ObjectMeta{
			Namespace:       clusterNamespace,
			Name:            jobManagerDeploymentName,
			OwnerReferences: []metav1.OwnerReference{toOwnerReference(flinkCluster)},
			Labels:          labels,
		},
		Spec: appsv1.DeploymentSpec{
			Replicas: jobManagerSpec.Replicas,
			Selector: &metav1.LabelSelector{MatchLabels: labels},
			Template: corev1.PodTemplateSpec{
				ObjectMeta: metav1.ObjectMeta{
					Labels: labels,
				},
				Spec: corev1.PodSpec{
					Containers: []corev1.Container{
						corev1.Container{
							Name:            "jobmanager",
							Image:           imageSpec.Name,
							ImagePullPolicy: imageSpec.PullPolicy,
							Args:            []string{"jobmanager"},
							Ports: []corev1.ContainerPort{
								rpcPort, blobPort, queryPort, uiPort},
							Resources:    jobManagerSpec.Resources,
							Env:          envVars,
							VolumeMounts: jobManagerSpec.Mounts,
						},
					},
					Volumes:          jobManagerSpec.Volumes,
					NodeSelector:     jobManagerSpec.NodeSelector,
					ImagePullSecrets: imageSpec.PullSecrets,
				},
			},
		},
	}
	return jobManagerDeployment
}

// Gets the desired JobManager service spec from a cluster spec.
func getDesiredJobManagerService(
	flinkCluster *flinkoperatorv1alpha1.FlinkCluster) *corev1.Service {

	if flinkCluster.Status.State == flinkoperatorv1alpha1.ClusterState.Stopping ||
		flinkCluster.Status.State == flinkoperatorv1alpha1.ClusterState.Stopped {
		return nil
	}

	var clusterNamespace = flinkCluster.ObjectMeta.Namespace
	var clusterName = flinkCluster.ObjectMeta.Name
	var jobManagerSpec = flinkCluster.Spec.JobManagerSpec
	var rpcPort = corev1.ServicePort{
		Name:       "rpc",
		Port:       *jobManagerSpec.Ports.RPC,
		TargetPort: intstr.FromString("rpc")}
	var blobPort = corev1.ServicePort{
		Name:       "blob",
		Port:       *jobManagerSpec.Ports.Blob,
		TargetPort: intstr.FromString("blob")}
	var queryPort = corev1.ServicePort{
		Name:       "query",
		Port:       *jobManagerSpec.Ports.Query,
		TargetPort: intstr.FromString("query")}
	var uiPort = corev1.ServicePort{
		Name:       "ui",
		Port:       *jobManagerSpec.Ports.UI,
		TargetPort: intstr.FromString("ui")}
	var jobManagerServiceName = getJobManagerServiceName(clusterName)
	var labels = map[string]string{
		"cluster":   clusterName,
		"app":       "flink",
		"component": "jobmanager",
	}
	var jobManagerService = &corev1.Service{
		ObjectMeta: metav1.ObjectMeta{
			Namespace: clusterNamespace,
			Name:      jobManagerServiceName,
			OwnerReferences: []metav1.OwnerReference{
				toOwnerReference(flinkCluster)},
			Labels: labels,
		},
		Spec: corev1.ServiceSpec{
			Selector: labels,
			Ports:    []corev1.ServicePort{rpcPort, blobPort, queryPort, uiPort},
		},
	}
	// This implementation is specific to GKE, see details at
	// https://cloud.google.com/kubernetes-engine/docs/how-to/exposing-apps
	// https://cloud.google.com/kubernetes-engine/docs/how-to/internal-load-balancing
	switch jobManagerSpec.AccessScope {
	case flinkoperatorv1alpha1.AccessScope.Cluster:
		jobManagerService.Spec.Type = corev1.ServiceTypeClusterIP
	case flinkoperatorv1alpha1.AccessScope.VPC:
		jobManagerService.Spec.Type = corev1.ServiceTypeLoadBalancer
		jobManagerService.Annotations =
			map[string]string{"cloud.google.com/load-balancer-type": "Internal"}
	case flinkoperatorv1alpha1.AccessScope.External:
		jobManagerService.Spec.Type = corev1.ServiceTypeLoadBalancer
	default:
		panic(fmt.Sprintf(
			"Unknown service access cope: %v", jobManagerSpec.AccessScope))
	}
	return jobManagerService
}

// Gets the desired JobManager service spec from a cluster spec.
func getDesiredJobManagerIngress(
	flinkCluster *flinkoperatorv1alpha1.FlinkCluster,
	ingressHostFormat string) *extensionsv1beta1.Ingress {
	var jobManagerIngressSpec = flinkCluster.Spec.JobManagerSpec.Ingress
	if ingressHostFormat == "" || jobManagerIngressSpec == nil {
		return nil
	}

	if flinkCluster.Status.State == flinkoperatorv1alpha1.ClusterState.Stopping ||
		flinkCluster.Status.State == flinkoperatorv1alpha1.ClusterState.Stopped {
		return nil
	}

	var clusterNamespace = flinkCluster.ObjectMeta.Namespace
	var clusterName = flinkCluster.ObjectMeta.Name
	var jobManagerServiceName = getJobManagerServiceName(clusterName)
	var jobManagerServiceUIPort = intstr.FromString("ui")
	var ingressName = getJobManagerIngressName(clusterName)
	var annotations = jobManagerIngressSpec.Annotations
	var ingressHost = getJobManagerIngressHost(ingressHostFormat, clusterName)
	var labels = map[string]string{
		"cluster":   clusterName,
		"app":       "flink",
		"component": "jobmanager",
	}
	var ingressTLS []extensionsv1beta1.IngressTLS
	if jobManagerIngressSpec.UseTLS != nil && *jobManagerIngressSpec.UseTLS == true {
		var tlsSecret string
		if jobManagerIngressSpec.TLSSecretName != nil {
			tlsSecret = *jobManagerIngressSpec.TLSSecretName
		}
		ingressTLS = []extensionsv1beta1.IngressTLS{{
			Hosts:      []string{ingressHost},
			SecretName: tlsSecret,
		}}
	} else {
		ingressTLS = nil
	}
	var jobManagerIngress = &extensionsv1beta1.Ingress{
		ObjectMeta: metav1.ObjectMeta{
			Namespace: clusterNamespace,
			Name:      ingressName,
			OwnerReferences: []metav1.OwnerReference{
				toOwnerReference(flinkCluster)},
			Labels:      labels,
			Annotations: annotations,
		},
		Spec: extensionsv1beta1.IngressSpec{
			TLS: ingressTLS,
			Rules: []extensionsv1beta1.IngressRule{extensionsv1beta1.IngressRule{
				Host: ingressHost,
				IngressRuleValue: extensionsv1beta1.IngressRuleValue{
					HTTP: &extensionsv1beta1.HTTPIngressRuleValue{
						Paths: []extensionsv1beta1.HTTPIngressPath{extensionsv1beta1.HTTPIngressPath{
							Path: "/",
							Backend: extensionsv1beta1.IngressBackend{
								ServiceName: jobManagerServiceName,
								ServicePort: jobManagerServiceUIPort,
							},
						}},
					},
				},
			}},
		},
	}

	return jobManagerIngress
}

// Gets the desired TaskManager deployment spec from a cluster spec.
func getDesiredTaskManagerDeployment(
	flinkCluster *flinkoperatorv1alpha1.FlinkCluster) *appsv1.Deployment {

	if flinkCluster.Status.State == flinkoperatorv1alpha1.ClusterState.Stopping ||
		flinkCluster.Status.State == flinkoperatorv1alpha1.ClusterState.Stopped {
		return nil
	}

	var clusterNamespace = flinkCluster.ObjectMeta.Namespace
	var clusterName = flinkCluster.ObjectMeta.Name
	var imageSpec = flinkCluster.Spec.ImageSpec
	var taskManagerSpec = flinkCluster.Spec.TaskManagerSpec
	var dataPort = corev1.ContainerPort{Name: "data", ContainerPort: *taskManagerSpec.Ports.Data}
	var rpcPort = corev1.ContainerPort{Name: "rpc", ContainerPort: *taskManagerSpec.Ports.RPC}
	var queryPort = corev1.ContainerPort{Name: "query", ContainerPort: *taskManagerSpec.Ports.Query}
	var taskManagerDeploymentName = getTaskManagerDeploymentName(clusterName)
	var jobManagerDeploymentName = getJobManagerDeploymentName(clusterName)
	var labels = map[string]string{
		"cluster":   clusterName,
		"app":       "flink",
		"component": "taskmanager",
	}
	var envVars = []corev1.EnvVar{
		{
			Name:  "JOB_MANAGER_RPC_ADDRESS",
			Value: jobManagerDeploymentName,
		},
		{
			Name: "TASK_MANAGER_CPU_LIMIT",
			ValueFrom: &corev1.EnvVarSource{
				ResourceFieldRef: &corev1.ResourceFieldSelector{
					ContainerName: "taskmanager",
					Resource:      "limits.cpu",
					Divisor:       resource.MustParse("1m"),
				},
			},
		},
		{
			Name: "TASK_MANAGER_MEMORY_LIMIT",
			ValueFrom: &corev1.EnvVarSource{
				ResourceFieldRef: &corev1.ResourceFieldSelector{
					ContainerName: "taskmanager",
					Resource:      "limits.memory",
					Divisor:       resource.MustParse("1Mi"),
				},
			},
		},
		{
			Name:  "FLINK_PROPERTIES",
			Value: getFlinkProperties(flinkCluster.Spec.FlinkProperties),
		},
	}
	envVars = append(envVars, flinkCluster.Spec.EnvVars...)
	var containers = []corev1.Container{corev1.Container{
		Name:            "taskmanager",
		Image:           imageSpec.Name,
		ImagePullPolicy: imageSpec.PullPolicy,
		Args:            []string{"taskmanager"},
		Ports: []corev1.ContainerPort{
			dataPort, rpcPort, queryPort},
		Resources:    taskManagerSpec.Resources,
		Env:          envVars,
		VolumeMounts: taskManagerSpec.Mounts,
	}}
	containers = append(containers, taskManagerSpec.Sidecars...)
	var taskManagerDeployment = &appsv1.Deployment{
		ObjectMeta: metav1.ObjectMeta{
			Namespace: clusterNamespace,
			Name:      taskManagerDeploymentName,
			OwnerReferences: []metav1.OwnerReference{
				toOwnerReference(flinkCluster)},
			Labels: labels,
		},
		Spec: appsv1.DeploymentSpec{
			Replicas: &taskManagerSpec.Replicas,
			Selector: &metav1.LabelSelector{MatchLabels: labels},
			Template: corev1.PodTemplateSpec{
				ObjectMeta: metav1.ObjectMeta{
					Labels: labels,
				},
				Spec: corev1.PodSpec{
					Containers:       containers,
					Volumes:          taskManagerSpec.Volumes,
					NodeSelector:     taskManagerSpec.NodeSelector,
					ImagePullSecrets: imageSpec.PullSecrets,
				},
			},
		},
	}
	return taskManagerDeployment
}

// Gets the desired job spec from a cluster spec.
func getDesiredJob(
	flinkCluster *flinkoperatorv1alpha1.FlinkCluster) *batchv1.Job {
	var jobSpec = flinkCluster.Spec.JobSpec
	if jobSpec == nil {
		return nil
	}

	var imageSpec = flinkCluster.Spec.ImageSpec
	var jobManagerSpec = flinkCluster.Spec.JobManagerSpec
	var clusterNamespace = flinkCluster.ObjectMeta.Namespace
	var clusterName = flinkCluster.ObjectMeta.Name
	var jobName = getJobName(clusterName)
	var jobManagerServiceName = clusterName + "-jobmanager"
	var jobManagerAddress = fmt.Sprintf(
		"%s:%d", jobManagerServiceName, *jobManagerSpec.Ports.UI)
	var labels = map[string]string{
		"cluster": clusterName,
		"app":     "flink",
	}
	var jobArgs = []string{"./bin/flink", "run"}
	jobArgs = append(jobArgs, "--jobmanager", jobManagerAddress)
	if jobSpec.ClassName != nil {
		jobArgs = append(jobArgs, "--class", *jobSpec.ClassName)
	}
	if jobSpec.Savepoint != nil {
		jobArgs = append(jobArgs, "--fromSavepoint", *jobSpec.Savepoint)
	}
	if jobSpec.AllowNonRestoredState != nil &&
		*jobSpec.AllowNonRestoredState == true {
		jobArgs = append(jobArgs, "--allowNonRestoredState")
	}
	if jobSpec.Parallelism != nil {
		jobArgs = append(
			jobArgs, "--parallelism", fmt.Sprint(*jobSpec.Parallelism))
	}
	if jobSpec.NoLoggingToStdout != nil &&
		*jobSpec.NoLoggingToStdout == true {
		jobArgs = append(jobArgs, "--sysoutLogging")
	}

	var envVars = []corev1.EnvVar{}
	envVars = append(envVars, flinkCluster.Spec.EnvVars...)

	// If the JAR file is remote, put the URI in the env variable
	// FLINK_JOB_JAR_URI and rewrite the JAR path to a local path. The entrypoint
	// script of the container will download it before submitting it to Flink.
	var jarPath = jobSpec.JarFile
	if strings.Contains(jobSpec.JarFile, "://") {
		var parts = strings.Split(jobSpec.JarFile, "/")
		jarPath = "/opt/flink/job/" + parts[len(parts)-1]
		envVars = append(envVars, corev1.EnvVar{
			Name:  "FLINK_JOB_JAR_URI",
			Value: jobSpec.JarFile,
		})
	}
	jobArgs = append(jobArgs, jarPath)

	jobArgs = append(jobArgs, jobSpec.Args...)
	var job = &batchv1.Job{
		ObjectMeta: metav1.ObjectMeta{
			Namespace: clusterNamespace,
			Name:      jobName,
			OwnerReferences: []metav1.OwnerReference{
				toOwnerReference(flinkCluster)},
			Labels: labels,
		},
		Spec: batchv1.JobSpec{
			Template: corev1.PodTemplateSpec{
				ObjectMeta: metav1.ObjectMeta{
					Labels: labels,
				},
				Spec: corev1.PodSpec{
					Containers: []corev1.Container{
						corev1.Container{
							Name:            "main",
							Image:           imageSpec.Name,
							ImagePullPolicy: imageSpec.PullPolicy,
							Args:            jobArgs,
							Env:             envVars,
							VolumeMounts:    jobSpec.Mounts,
						},
					},
					RestartPolicy:    *jobSpec.RestartPolicy,
					Volumes:          jobSpec.Volumes,
					ImagePullSecrets: imageSpec.PullSecrets,
				},
			},
		},
	}
	return job
}

// Converts the FlinkCluster as owner reference for its child resources.
func toOwnerReference(
	flinkCluster *flinkoperatorv1alpha1.FlinkCluster) metav1.OwnerReference {
	return metav1.OwnerReference{
		APIVersion:         flinkCluster.APIVersion,
		Kind:               flinkCluster.Kind,
		Name:               flinkCluster.Name,
		UID:                flinkCluster.UID,
		Controller:         &[]bool{true}[0],
		BlockOwnerDeletion: &[]bool{false}[0],
	}
}

// Gets JobManager deployment name
func getJobManagerDeploymentName(clusterName string) string {
	return clusterName + "-jobmanager"
}

// Gets JobManager service name
func getJobManagerServiceName(clusterName string) string {
	return clusterName + "-jobmanager"
}

// Gets JobManager ingress name
func getJobManagerIngressName(clusterName string) string {
	return clusterName + "-jobmanager"
}

// Gets TaskManager name
func getTaskManagerDeploymentName(clusterName string) string {
	return clusterName + "-taskmanager"
}

// Gets Job name
func getJobName(clusterName string) string {
	return clusterName + "-job"
}

// Gets Flink properties
func getFlinkProperties(properties map[string]string) string {
	var builder strings.Builder
	for key, value := range properties {
		builder.WriteString(fmt.Sprintf("%s: %s\n", key, value))
	}
	return builder.String()
}

var jobManagerIngressHostRegex = regexp.MustCompile("{{\\s*[$]clusterName\\s*}}")

func getJobManagerIngressHost(ingressHostFormat string, clusterName string) string {
	return jobManagerIngressHostRegex.ReplaceAllString(ingressHostFormat, clusterName)
}<|MERGE_RESOLUTION|>--- conflicted
+++ resolved
@@ -36,18 +36,11 @@
 
 // _DesiredClusterState holds desired state of a cluster.
 type _DesiredClusterState struct {
-<<<<<<< HEAD
-	jmDeployment *appsv1.Deployment
-	jmService    *corev1.Service
-	jmIngress    *extensionsv1beta1.Ingress
-	tmDeployment *appsv1.Deployment
-	job          *batchv1.Job
-=======
 	JmDeployment *appsv1.Deployment
 	JmService    *corev1.Service
+  JmIngress    *extensionsv1beta1.Ingress
 	TmDeployment *appsv1.Deployment
 	Job          *batchv1.Job
->>>>>>> af110d72
 }
 
 // Gets the desired state of a cluster.
@@ -59,18 +52,11 @@
 		return _DesiredClusterState{}
 	}
 	return _DesiredClusterState{
-<<<<<<< HEAD
-		jmDeployment: getDesiredJobManagerDeployment(cluster),
-		jmService:    getDesiredJobManagerService(cluster),
-		jmIngress:    getDesiredJobManagerIngress(cluster, config.IngressHostFormat),
-		tmDeployment: getDesiredTaskManagerDeployment(cluster),
-		job:          getDesiredJob(cluster),
-=======
 		JmDeployment: getDesiredJobManagerDeployment(cluster),
 		JmService:    getDesiredJobManagerService(cluster),
+    JmIngress:    getDesiredJobManagerIngress(cluster, config.IngressHostFormat),
 		TmDeployment: getDesiredTaskManagerDeployment(cluster),
 		Job:          getDesiredJob(cluster),
->>>>>>> af110d72
 	}
 }
 
