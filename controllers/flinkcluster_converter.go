/*
Copyright 2019 Google LLC.

Licensed under the Apache License, Version 2.0 (the "License");
you may not use this file except in compliance with the License.
You may obtain a copy of the License at

    http://www.apache.org/licenses/LICENSE-2.0

Unless required by applicable law or agreed to in writing, software
distributed under the License is distributed on an "AS IS" BASIS,
WITHOUT WARRANTIES OR CONDITIONS OF ANY KIND, either express or implied.
See the License for the specific language governing permissions and
limitations under the License.
*/

package controllers

import (
	"fmt"
	"math"
	"regexp"
	"sort"
	"strconv"
	"strings"
	"time"

	"k8s.io/apimachinery/pkg/api/resource"

	v1beta1 "github.com/googlecloudplatform/flink-operator/api/v1beta1"
	appsv1 "k8s.io/api/apps/v1"
	batchv1 "k8s.io/api/batch/v1"
	corev1 "k8s.io/api/core/v1"
	extensionsv1beta1 "k8s.io/api/extensions/v1beta1"
	metav1 "k8s.io/apimachinery/pkg/apis/meta/v1"
	"k8s.io/apimachinery/pkg/util/intstr"
)

// Converter which converts the FlinkCluster spec to the desired
// underlying Kubernetes resource specs.

const (
	delayDeleteClusterMinutes int32 = 5
	flinkConfigMapPath              = "/opt/flink/conf"
	flinkConfigMapVolume            = "flink-config-volume"
	gcpServiceAccountVolume         = "gcp-service-account-volume"
	hadoopConfigVolume              = "hadoop-config-volume"
)

var flinkSysProps = map[string]struct{}{
	"jobmanager.rpc.address": {},
	"jobmanager.rpc.port":    {},
	"blob.server.port":       {},
	"query.server.port":      {},
	"rest.port":              {},
}

// DesiredClusterState holds desired state of a cluster.
type DesiredClusterState struct {
	JmDeployment *appsv1.Deployment
	JmService    *corev1.Service
	JmIngress    *extensionsv1beta1.Ingress
	TmDeployment *appsv1.Deployment
	ConfigMap    *corev1.ConfigMap
	Job          *batchv1.Job
}

// Gets the desired state of a cluster.
func getDesiredClusterState(
	cluster *v1beta1.FlinkCluster,
	now time.Time) DesiredClusterState {
	// The cluster has been deleted, all resources should be cleaned up.
	if cluster == nil {
		return DesiredClusterState{}
	}
	return DesiredClusterState{
		ConfigMap:    getDesiredConfigMap(cluster),
		JmDeployment: getDesiredJobManagerDeployment(cluster),
		JmService:    getDesiredJobManagerService(cluster),
		JmIngress:    getDesiredJobManagerIngress(cluster),
		TmDeployment: getDesiredTaskManagerDeployment(cluster),
		Job:          getDesiredJob(cluster),
	}
}

// Gets the desired JobManager deployment spec from the FlinkCluster spec.
func getDesiredJobManagerDeployment(
	flinkCluster *v1beta1.FlinkCluster) *appsv1.Deployment {

	if shouldCleanup(flinkCluster, "JobManagerDeployment") {
		return nil
	}

	var clusterNamespace = flinkCluster.ObjectMeta.Namespace
	var clusterName = flinkCluster.ObjectMeta.Name
	var clusterSpec = flinkCluster.Spec
	var imageSpec = clusterSpec.Image
	var jobManagerSpec = clusterSpec.JobManager
	var rpcPort = corev1.ContainerPort{Name: "rpc", ContainerPort: *jobManagerSpec.Ports.RPC}
	var blobPort = corev1.ContainerPort{Name: "blob", ContainerPort: *jobManagerSpec.Ports.Blob}
	var queryPort = corev1.ContainerPort{Name: "query", ContainerPort: *jobManagerSpec.Ports.Query}
	var uiPort = corev1.ContainerPort{Name: "ui", ContainerPort: *jobManagerSpec.Ports.UI}
	var ports = []corev1.ContainerPort{rpcPort, blobPort, queryPort, uiPort}
	for _, port := range jobManagerSpec.ExtraPorts {
		ports = append(ports, corev1.ContainerPort{Name: port.Name, ContainerPort: port.ContainerPort, Protocol: corev1.Protocol(port.Protocol)})
	}
	var jobManagerDeploymentName = getJobManagerDeploymentName(clusterName)
	var podLabels = getComponentLabels(*flinkCluster, "jobmanager")
	var deploymentLabels = mergeLabels(podLabels, getRevisionHashLabels(flinkCluster.Status))
	// Make Volume, VolumeMount to use configMap data for flink-conf.yaml, if flinkProperties is provided.
	var volumes []corev1.Volume
	var volumeMounts []corev1.VolumeMount
	var confVol *corev1.Volume
	var confMount *corev1.VolumeMount
	confVol, confMount = convertFlinkConfig(clusterName)
	volumes = append(jobManagerSpec.Volumes, *confVol)
	volumeMounts = append(jobManagerSpec.VolumeMounts, *confMount)
	var envVars = []corev1.EnvVar{
		{
			Name: "JOB_MANAGER_CPU_LIMIT",
			ValueFrom: &corev1.EnvVarSource{
				ResourceFieldRef: &corev1.ResourceFieldSelector{
					ContainerName: "jobmanager",
					Resource:      "limits.cpu",
					Divisor:       resource.MustParse("1m"),
				},
			},
		},
		{
			Name: "JOB_MANAGER_MEMORY_LIMIT",
			ValueFrom: &corev1.EnvVarSource{
				ResourceFieldRef: &corev1.ResourceFieldSelector{
					ContainerName: "jobmanager",
					Resource:      "limits.memory",
					Divisor:       resource.MustParse("1Mi"),
				},
			},
		},
	}
	var readinessProbe = corev1.Probe{
		Handler: corev1.Handler{
			TCPSocket: &corev1.TCPSocketAction{
				Port: intstr.FromInt(int(*jobManagerSpec.Ports.RPC)),
			},
		},
		TimeoutSeconds:      10,
		InitialDelaySeconds: 5,
		PeriodSeconds:       5,
		FailureThreshold:    60,
	}
	var livenessProbe = corev1.Probe{
		Handler: corev1.Handler{
			TCPSocket: &corev1.TCPSocketAction{
				Port: intstr.FromInt(int(*jobManagerSpec.Ports.RPC)),
			},
		},
		TimeoutSeconds:      10,
		InitialDelaySeconds: 5,
		PeriodSeconds:       60,
		FailureThreshold:    5,
	}

	// Hadoop config.
	var hcVolume, hcMount, hcEnv = convertHadoopConfig(clusterSpec.HadoopConfig)
	if hcVolume != nil {
		volumes = append(volumes, *hcVolume)
	}
	if hcMount != nil {
		volumeMounts = append(volumeMounts, *hcMount)
	}
	if hcEnv != nil {
		envVars = append(envVars, *hcEnv)
	}

	// GCP service account config.
	var saVolume, saMount, saEnv = convertGCPConfig(clusterSpec.GCPConfig)
	if saVolume != nil {
		volumes = append(volumes, *saVolume)
	}
	if saMount != nil {
		volumeMounts = append(volumeMounts, *saMount)
	}
	if saEnv != nil {
		envVars = append(envVars, *saEnv)
	}

	envVars = append(envVars, flinkCluster.Spec.EnvVars...)
	var containers = []corev1.Container{corev1.Container{
		Name:            "jobmanager",
		Image:           imageSpec.Name,
		ImagePullPolicy: imageSpec.PullPolicy,
		Args:            []string{"jobmanager"},
		Ports:           ports,
		LivenessProbe:   &livenessProbe,
		ReadinessProbe:  &readinessProbe,
		Resources:       jobManagerSpec.Resources,
		Env:             envVars,
		VolumeMounts:    volumeMounts,
	}}

	containers = append(containers, jobManagerSpec.Sidecars...)

	var podSpec = corev1.PodSpec{
		Containers:       containers,
		Volumes:          volumes,
		NodeSelector:     jobManagerSpec.NodeSelector,
		Tolerations:      jobManagerSpec.Tolerations,
		ImagePullSecrets: imageSpec.PullSecrets,
	}

	var jobManagerDeployment = &appsv1.Deployment{
		ObjectMeta: metav1.ObjectMeta{
			Namespace:       clusterNamespace,
			Name:            jobManagerDeploymentName,
			OwnerReferences: []metav1.OwnerReference{toOwnerReference(flinkCluster)},
			Labels:          deploymentLabels,
		},
		Spec: appsv1.DeploymentSpec{
			Replicas: jobManagerSpec.Replicas,
			Selector: &metav1.LabelSelector{MatchLabels: podLabels},
			Template: corev1.PodTemplateSpec{
				ObjectMeta: metav1.ObjectMeta{
<<<<<<< HEAD
					Labels: podLabels,
=======
					Labels:      labels,
					Annotations: jobManagerSpec.PodAnnotations,
>>>>>>> 04353c8a
				},
				Spec: podSpec,
			},
		},
	}
	return jobManagerDeployment
}

// Gets the desired JobManager service spec from a cluster spec.
func getDesiredJobManagerService(
	flinkCluster *v1beta1.FlinkCluster) *corev1.Service {

	if shouldCleanup(flinkCluster, "JobManagerService") {
		return nil
	}

	var clusterNamespace = flinkCluster.ObjectMeta.Namespace
	var clusterName = flinkCluster.ObjectMeta.Name
	var jobManagerSpec = flinkCluster.Spec.JobManager
	var rpcPort = corev1.ServicePort{
		Name:       "rpc",
		Port:       *jobManagerSpec.Ports.RPC,
		TargetPort: intstr.FromString("rpc")}
	var blobPort = corev1.ServicePort{
		Name:       "blob",
		Port:       *jobManagerSpec.Ports.Blob,
		TargetPort: intstr.FromString("blob")}
	var queryPort = corev1.ServicePort{
		Name:       "query",
		Port:       *jobManagerSpec.Ports.Query,
		TargetPort: intstr.FromString("query")}
	var uiPort = corev1.ServicePort{
		Name:       "ui",
		Port:       *jobManagerSpec.Ports.UI,
		TargetPort: intstr.FromString("ui")}
	var jobManagerServiceName = getJobManagerServiceName(clusterName)
	var podLabels = getComponentLabels(*flinkCluster, "jobmanager")
	var serviceLabels = mergeLabels(podLabels, getRevisionHashLabels(flinkCluster.Status))
	var jobManagerService = &corev1.Service{
		ObjectMeta: metav1.ObjectMeta{
			Namespace: clusterNamespace,
			Name:      jobManagerServiceName,
			OwnerReferences: []metav1.OwnerReference{
				toOwnerReference(flinkCluster)},
			Labels: serviceLabels,
		},
		Spec: corev1.ServiceSpec{
			Selector: podLabels,
			Ports:    []corev1.ServicePort{rpcPort, blobPort, queryPort, uiPort},
		},
	}
	// This implementation is specific to GKE, see details at
	// https://cloud.google.com/kubernetes-engine/docs/how-to/exposing-apps
	// https://cloud.google.com/kubernetes-engine/docs/how-to/internal-load-balancing
	switch jobManagerSpec.AccessScope {
	case v1beta1.AccessScopeCluster:
		jobManagerService.Spec.Type = corev1.ServiceTypeClusterIP
	case v1beta1.AccessScopeVPC:
		jobManagerService.Spec.Type = corev1.ServiceTypeLoadBalancer
		jobManagerService.Annotations =
			map[string]string{"cloud.google.com/load-balancer-type": "Internal"}
	case v1beta1.AccessScopeExternal:
		jobManagerService.Spec.Type = corev1.ServiceTypeLoadBalancer
	case v1beta1.AccessScopeNodePort:
		jobManagerService.Spec.Type = corev1.ServiceTypeNodePort
	default:
		panic(fmt.Sprintf(
			"Unknown service access cope: %v", jobManagerSpec.AccessScope))
	}
	return jobManagerService
}

// Gets the desired JobManager ingress spec from a cluster spec.
func getDesiredJobManagerIngress(
	flinkCluster *v1beta1.FlinkCluster) *extensionsv1beta1.Ingress {
	var jobManagerIngressSpec = flinkCluster.Spec.JobManager.Ingress
	if jobManagerIngressSpec == nil {
		return nil
	}

	if shouldCleanup(flinkCluster, "JobManagerIngress") {
		return nil
	}

	var clusterNamespace = flinkCluster.ObjectMeta.Namespace
	var clusterName = flinkCluster.ObjectMeta.Name
	var jobManagerServiceName = getJobManagerServiceName(clusterName)
	var jobManagerServiceUIPort = intstr.FromString("ui")
	var ingressName = getJobManagerIngressName(clusterName)
	var ingressAnnotations = jobManagerIngressSpec.Annotations
	var ingressHost string
	var ingressTLS []extensionsv1beta1.IngressTLS
	var labels = mergeLabels(
		getComponentLabels(*flinkCluster, "jobmanager"),
		getRevisionHashLabels(flinkCluster.Status))
	if jobManagerIngressSpec.HostFormat != nil {
		ingressHost = getJobManagerIngressHost(*jobManagerIngressSpec.HostFormat, clusterName)
	}
	if jobManagerIngressSpec.UseTLS != nil && *jobManagerIngressSpec.UseTLS == true {
		var secretName string
		var hosts []string
		if ingressHost != "" {
			hosts = []string{ingressHost}
		}
		if jobManagerIngressSpec.TLSSecretName != nil {
			secretName = *jobManagerIngressSpec.TLSSecretName
		}
		if hosts != nil || secretName != "" {
			ingressTLS = []extensionsv1beta1.IngressTLS{{
				Hosts:      hosts,
				SecretName: secretName,
			}}
		}
	}
	var jobManagerIngress = &extensionsv1beta1.Ingress{
		ObjectMeta: metav1.ObjectMeta{
			Namespace: clusterNamespace,
			Name:      ingressName,
			OwnerReferences: []metav1.OwnerReference{
				toOwnerReference(flinkCluster)},
			Labels:      labels,
			Annotations: ingressAnnotations,
		},
		Spec: extensionsv1beta1.IngressSpec{
			TLS: ingressTLS,
			Rules: []extensionsv1beta1.IngressRule{{
				Host: ingressHost,
				IngressRuleValue: extensionsv1beta1.IngressRuleValue{
					HTTP: &extensionsv1beta1.HTTPIngressRuleValue{
						Paths: []extensionsv1beta1.HTTPIngressPath{{
							Path: "/",
							Backend: extensionsv1beta1.IngressBackend{
								ServiceName: jobManagerServiceName,
								ServicePort: jobManagerServiceUIPort,
							},
						}},
					},
				},
			}},
		},
	}

	return jobManagerIngress
}

// Gets the desired TaskManager deployment spec from a cluster spec.
func getDesiredTaskManagerDeployment(
	flinkCluster *v1beta1.FlinkCluster) *appsv1.Deployment {

	if shouldCleanup(flinkCluster, "TaskManagerDeployment") {
		return nil
	}

	var clusterNamespace = flinkCluster.ObjectMeta.Namespace
	var clusterName = flinkCluster.ObjectMeta.Name
	var clusterSpec = flinkCluster.Spec
	var imageSpec = flinkCluster.Spec.Image
	var taskManagerSpec = flinkCluster.Spec.TaskManager
	var dataPort = corev1.ContainerPort{Name: "data", ContainerPort: *taskManagerSpec.Ports.Data}
	var rpcPort = corev1.ContainerPort{Name: "rpc", ContainerPort: *taskManagerSpec.Ports.RPC}
	var queryPort = corev1.ContainerPort{Name: "query", ContainerPort: *taskManagerSpec.Ports.Query}
	var ports = []corev1.ContainerPort{dataPort, rpcPort, queryPort}
	for _, port := range taskManagerSpec.ExtraPorts {
		ports = append(ports, corev1.ContainerPort{Name: port.Name, ContainerPort: port.ContainerPort, Protocol: corev1.Protocol(port.Protocol)})
	}
	var taskManagerDeploymentName = getTaskManagerDeploymentName(clusterName)
	var podLabels = getComponentLabels(*flinkCluster, "taskmanager")
	var deploymentLabels = mergeLabels(podLabels, getRevisionHashLabels(flinkCluster.Status))
	// Make Volume, VolumeMount to use configMap data for flink-conf.yaml
	var volumes []corev1.Volume
	var volumeMounts []corev1.VolumeMount

	// Flink config.
	var confVol, confMount = convertFlinkConfig(clusterName)
	volumes = append(taskManagerSpec.Volumes, *confVol)
	volumeMounts = append(taskManagerSpec.VolumeMounts, *confMount)

	var envVars = []corev1.EnvVar{
		{
			Name: "TASK_MANAGER_CPU_LIMIT",
			ValueFrom: &corev1.EnvVarSource{
				ResourceFieldRef: &corev1.ResourceFieldSelector{
					ContainerName: "taskmanager",
					Resource:      "limits.cpu",
					Divisor:       resource.MustParse("1m"),
				},
			},
		},
		{
			Name: "TASK_MANAGER_MEMORY_LIMIT",
			ValueFrom: &corev1.EnvVarSource{
				ResourceFieldRef: &corev1.ResourceFieldSelector{
					ContainerName: "taskmanager",
					Resource:      "limits.memory",
					Divisor:       resource.MustParse("1Mi"),
				},
			},
		},
	}
	var readinessProbe = corev1.Probe{
		Handler: corev1.Handler{
			TCPSocket: &corev1.TCPSocketAction{
				Port: intstr.FromInt(int(*taskManagerSpec.Ports.RPC)),
			},
		},
		TimeoutSeconds:      10,
		InitialDelaySeconds: 5,
		PeriodSeconds:       5,
		FailureThreshold:    60,
	}
	var livenessProbe = corev1.Probe{
		Handler: corev1.Handler{
			TCPSocket: &corev1.TCPSocketAction{
				Port: intstr.FromInt(int(*taskManagerSpec.Ports.RPC)),
			},
		},
		TimeoutSeconds:      10,
		InitialDelaySeconds: 5,
		PeriodSeconds:       60,
		FailureThreshold:    5,
	}

	// Hadoop config.
	var hcVolume, hcMount, hcEnv = convertHadoopConfig(clusterSpec.HadoopConfig)
	if hcVolume != nil {
		volumes = append(volumes, *hcVolume)
	}
	if hcMount != nil {
		volumeMounts = append(volumeMounts, *hcMount)
	}
	if hcEnv != nil {
		envVars = append(envVars, *hcEnv)
	}

	// GCP service account config.
	var saVolume, saMount, saEnv = convertGCPConfig(clusterSpec.GCPConfig)
	if saVolume != nil {
		volumes = append(volumes, *saVolume)
	}
	if saMount != nil {
		volumeMounts = append(volumeMounts, *saMount)
	}
	if saEnv != nil {
		envVars = append(envVars, *saEnv)
	}
	envVars = append(envVars, flinkCluster.Spec.EnvVars...)

	var containers = []corev1.Container{corev1.Container{
		Name:            "taskmanager",
		Image:           imageSpec.Name,
		ImagePullPolicy: imageSpec.PullPolicy,
		Args:            []string{"taskmanager"},
		Ports:           ports,
		LivenessProbe:   &livenessProbe,
		ReadinessProbe:  &readinessProbe,
		Resources:       taskManagerSpec.Resources,
		Env:             envVars,
		VolumeMounts:    volumeMounts,
	}}
	containers = append(containers, taskManagerSpec.Sidecars...)
	var podSpec = corev1.PodSpec{
		Containers:       containers,
		Volumes:          volumes,
		NodeSelector:     taskManagerSpec.NodeSelector,
		Tolerations:      taskManagerSpec.Tolerations,
		ImagePullSecrets: imageSpec.PullSecrets,
	}
	var taskManagerDeployment = &appsv1.Deployment{
		ObjectMeta: metav1.ObjectMeta{
			Namespace: clusterNamespace,
			Name:      taskManagerDeploymentName,
			OwnerReferences: []metav1.OwnerReference{
				toOwnerReference(flinkCluster)},
			Labels: deploymentLabels,
		},
		Spec: appsv1.DeploymentSpec{
			Replicas: &taskManagerSpec.Replicas,
			Selector: &metav1.LabelSelector{MatchLabels: podLabels},
			Template: corev1.PodTemplateSpec{
				ObjectMeta: metav1.ObjectMeta{
<<<<<<< HEAD
					Labels: podLabels,
=======
					Labels:      labels,
					Annotations: taskManagerSpec.PodAnnotations,
>>>>>>> 04353c8a
				},
				Spec: podSpec,
			},
		},
	}
	return taskManagerDeployment
}

// Gets the desired configMap.
func getDesiredConfigMap(
	flinkCluster *v1beta1.FlinkCluster) *corev1.ConfigMap {

	if shouldCleanup(flinkCluster, "ConfigMap") {
		return nil
	}

	var clusterNamespace = flinkCluster.ObjectMeta.Namespace
	var clusterName = flinkCluster.ObjectMeta.Name
	var flinkProperties = flinkCluster.Spec.FlinkProperties
	var jmPorts = flinkCluster.Spec.JobManager.Ports
	var tmPorts = flinkCluster.Spec.TaskManager.Ports
	var configMapName = getConfigMapName(clusterName)
	var labels = mergeLabels(
		getClusterLabels(*flinkCluster),
		getRevisionHashLabels(flinkCluster.Status))
	var flinkHeapSize = calFlinkHeapSize(flinkCluster)
	// Properties which should be provided from real deployed environment.
	var flinkProps = map[string]string{
		"jobmanager.rpc.address": getJobManagerServiceName(clusterName),
		"jobmanager.rpc.port":    strconv.FormatInt(int64(*jmPorts.RPC), 10),
		"blob.server.port":       strconv.FormatInt(int64(*jmPorts.Blob), 10),
		"query.server.port":      strconv.FormatInt(int64(*jmPorts.Query), 10),
		"rest.port":              strconv.FormatInt(int64(*jmPorts.UI), 10),
		"taskmanager.rpc.port":   strconv.FormatInt(int64(*tmPorts.RPC), 10),
	}
	if flinkHeapSize["jobmanager.heap.size"] != "" {
		flinkProps["jobmanager.heap.size"] = flinkHeapSize["jobmanager.heap.size"]
	}
	if flinkHeapSize["taskmanager.heap.size"] != "" {
		flinkProps["taskmanager.heap.size"] = flinkHeapSize["taskmanager.heap.size"]
	}
	// Add custom Flink properties.
	for k, v := range flinkProperties {
		// Do not allow to override properties from real deployment.
		if _, ok := flinkSysProps[k]; ok {
			continue
		}
		flinkProps[k] = v
	}
	// TODO: Provide logging options: log4j-console.properties and log4j.properties
	var log4jPropName = "log4j-console.properties"
	var logbackXMLName = "logback-console.xml"
	var configMap = &corev1.ConfigMap{
		ObjectMeta: metav1.ObjectMeta{
			Namespace: clusterNamespace,
			Name:      configMapName,
			OwnerReferences: []metav1.OwnerReference{
				toOwnerReference(flinkCluster)},
			Labels: labels,
		},
		Data: map[string]string{
			"flink-conf.yaml": getFlinkProperties(flinkProps),
			log4jPropName:     getLogConf()[log4jPropName],
			logbackXMLName:    getLogConf()[logbackXMLName],
			"submit-job.sh":   submitJobScript,
		},
	}

	return configMap
}

// Gets the desired job spec from a cluster spec.
func getDesiredJob(
	flinkCluster *v1beta1.FlinkCluster) *batchv1.Job {
	var jobSpec = flinkCluster.Spec.Job

	if jobSpec == nil {
		return nil
	}

	if !isUpdateTriggered(flinkCluster.Status) {
		// We need to watch whether job is cancelled already if jobSpec.CancelRequested is deprecated
		var jobStatus = flinkCluster.Status.Components.Job
		if isJobCancelRequested(*flinkCluster) || (jobStatus != nil && jobStatus.State == v1beta1.JobStateCancelled) {
			return nil
		}
	}

	var clusterSpec = flinkCluster.Spec
	var imageSpec = clusterSpec.Image
	var jobManagerSpec = clusterSpec.JobManager
	var clusterNamespace = flinkCluster.ObjectMeta.Namespace
	var clusterName = flinkCluster.ObjectMeta.Name
	var jobName = getJobName(clusterName)
	var jobManagerServiceName = clusterName + "-jobmanager"
	var jobManagerAddress = fmt.Sprintf(
		"%s:%d", jobManagerServiceName, *jobManagerSpec.Ports.UI)
	var podLabels = getClusterLabels(*flinkCluster)
	var jobLabels = mergeLabels(podLabels, getRevisionHashLabels(flinkCluster.Status))
	var jobArgs = []string{"bash", "/opt/flink-operator/submit-job.sh"}
	jobArgs = append(jobArgs, "--jobmanager", jobManagerAddress)
	if jobSpec.ClassName != nil {
		jobArgs = append(jobArgs, "--class", *jobSpec.ClassName)
	}

	var fromSavepoint = convertFromSavepoint(jobSpec, &flinkCluster.Status)
	if fromSavepoint != nil && *fromSavepoint != "" {
		jobArgs = append(jobArgs, "--fromSavepoint", *fromSavepoint)
	}

	if jobSpec.AllowNonRestoredState != nil &&
		*jobSpec.AllowNonRestoredState == true {
		jobArgs = append(jobArgs, "--allowNonRestoredState")
	}
	if jobSpec.Parallelism != nil {
		jobArgs = append(
			jobArgs, "--parallelism", fmt.Sprint(*jobSpec.Parallelism))
	}
	if jobSpec.NoLoggingToStdout != nil &&
		*jobSpec.NoLoggingToStdout == true {
		jobArgs = append(jobArgs, "--sysoutLogging")
	}
	jobArgs = append(jobArgs, "--detached")

	var envVars = []corev1.EnvVar{}

	// If the JAR file is remote, put the URI in the env variable
	// FLINK_JOB_JAR_URI and rewrite the JAR path to a local path. The entrypoint
	// script of the container will download it before submitting it to Flink.
	var jarPath = jobSpec.JarFile
	if strings.Contains(jobSpec.JarFile, "://") {
		var parts = strings.Split(jobSpec.JarFile, "/")
		jarPath = "/opt/flink/job/" + parts[len(parts)-1]
		envVars = append(envVars, corev1.EnvVar{
			Name:  "FLINK_JOB_JAR_URI",
			Value: jobSpec.JarFile,
		})
	}
	jobArgs = append(jobArgs, jarPath)
	jobArgs = append(jobArgs, jobSpec.Args...)

	var volumes []corev1.Volume
	var volumeMounts []corev1.VolumeMount
	volumes = append(volumes, jobSpec.Volumes...)
	volumeMounts = append(volumeMounts, jobSpec.VolumeMounts...)

	// Submit job script config.
	var sbsVolume *corev1.Volume
	var sbsMount *corev1.VolumeMount
	sbsVolume, sbsMount = convertSubmitJobScript(clusterName)
	volumes = append(volumes, *sbsVolume)
	volumeMounts = append(volumeMounts, *sbsMount)

	// Hadoop config.
	var hcVolume, hcMount, hcEnv = convertHadoopConfig(clusterSpec.HadoopConfig)
	if hcVolume != nil {
		volumes = append(volumes, *hcVolume)
	}
	if hcMount != nil {
		volumeMounts = append(volumeMounts, *hcMount)
	}
	if hcEnv != nil {
		envVars = append(envVars, *hcEnv)
	}

	// GCP service account config.
	var saVolume, saMount, saEnv = convertGCPConfig(clusterSpec.GCPConfig)
	if saVolume != nil {
		volumes = append(volumes, *saVolume)
	}
	if saMount != nil {
		volumeMounts = append(volumeMounts, *saMount)
	}
	if saEnv != nil {
		envVars = append(envVars, *saEnv)
	}

	envVars = append(envVars, flinkCluster.Spec.EnvVars...)

	var podSpec = corev1.PodSpec{
		InitContainers: convertJobInitContainers(jobSpec),
		Containers: []corev1.Container{
			corev1.Container{
				Name:            "main",
				Image:           imageSpec.Name,
				ImagePullPolicy: imageSpec.PullPolicy,
				Args:            jobArgs,
				Env:             envVars,
				VolumeMounts:    volumeMounts,
			},
		},
		RestartPolicy:    corev1.RestartPolicyNever,
		Volumes:          volumes,
		ImagePullSecrets: imageSpec.PullSecrets,
	}

	// Disable the retry mechanism of k8s Job, all retires should be initiated
	// by the operator based on the job restart policy. This is because Flink
	// jobs are stateful, if a job fails after running for 10 hours, we probably
	// don't want to start over from the beginning, instead we want to resume
	// the job from the latest savepoint which means strictly speaking it is no
	// longer the same job as the previous one because the `--fromSavepoint`
	// parameter has changed.
	var backoffLimit int32 = 0
	var job = &batchv1.Job{
		ObjectMeta: metav1.ObjectMeta{
			Namespace: clusterNamespace,
			Name:      jobName,
			OwnerReferences: []metav1.OwnerReference{
				toOwnerReference(flinkCluster)},
			Labels: jobLabels,
		},
		Spec: batchv1.JobSpec{
			Template: corev1.PodTemplateSpec{
<<<<<<< HEAD
				ObjectMeta: metav1.ObjectMeta{Labels: podLabels},
				Spec:       podSpec,
=======
				ObjectMeta: metav1.ObjectMeta{
					Labels:      labels,
					Annotations: jobSpec.PodAnnotations,
				},
				Spec: podSpec,
>>>>>>> 04353c8a
			},
			BackoffLimit: &backoffLimit,
		},
	}
	return job
}

// Decide from which savepoint Flink job should be restored when the job created, updated or restarted
//
// case 1) Restore job from the user provided savepoint
// When FlinkCluster is created or updated, if spec.job.fromSavepoint is specified, Flink job will be restored from it.
//
// case 2) Restore Flink job from the latest savepoint.
// When FlinkCluster is updated not specifying spec.job.fromSavepoint, or job is restarted from the failed state,
// Flink job will be restored from the latest savepoint created by the operator or the savepoint from which current job was restored.
func convertFromSavepoint(jobSpec *v1beta1.JobSpec, clusterStatus *v1beta1.FlinkClusterStatus) *string {
	var jobStatus = clusterStatus.Components.Job
	switch {
	case shouldRestartJob(jobSpec.RestartPolicy, jobStatus):
		return &jobStatus.SavepointLocation
	case isUpdateTriggered(*clusterStatus) && (jobSpec.FromSavepoint == nil || *jobSpec.FromSavepoint == ""):
		if jobStatus == nil {
			return nil
		}
		// Latest savepoint created by Flink operator
		if jobStatus.SavepointLocation != "" {
			return &jobStatus.SavepointLocation
		}
		// The savepoint from which current running job was restored
		if jobStatus.FromSavepoint != "" {
			return &jobStatus.FromSavepoint
		}
		return nil
	}
	return jobSpec.FromSavepoint
}

func convertJobInitContainers(jobSpec *v1beta1.JobSpec) []corev1.Container {
	var initContainers = []corev1.Container{}
	// Add jobSpec level volume mounts to each init container if there is no
	// conflict.
	for _, initContainer := range jobSpec.InitContainers {
		for _, jobMount := range jobSpec.VolumeMounts {
			var conflit = false
			for _, mount := range initContainer.VolumeMounts {
				if jobMount.MountPath == mount.MountPath {
					conflit = true
					break
				}
			}
			if !conflit {
				initContainer.VolumeMounts =
					append(initContainer.VolumeMounts, jobMount)
			}
		}
		initContainers = append(initContainers, initContainer)
	}
	return initContainers
}

// Converts the FlinkCluster as owner reference for its child resources.
func toOwnerReference(
	flinkCluster *v1beta1.FlinkCluster) metav1.OwnerReference {
	return metav1.OwnerReference{
		APIVersion:         flinkCluster.APIVersion,
		Kind:               flinkCluster.Kind,
		Name:               flinkCluster.Name,
		UID:                flinkCluster.UID,
		Controller:         &[]bool{true}[0],
		BlockOwnerDeletion: &[]bool{false}[0],
	}
}

// Gets Flink properties
func getFlinkProperties(properties map[string]string) string {
	var keys = make([]string, len(properties))
	i := 0
	for k := range properties {
		keys[i] = k
		i = i + 1
	}
	sort.Strings(keys)
	var builder strings.Builder
	for _, key := range keys {
		builder.WriteString(fmt.Sprintf("%s: %s\n", key, properties[key]))
	}
	return builder.String()
}

var jobManagerIngressHostRegex = regexp.MustCompile("{{\\s*[$]clusterName\\s*}}")

func getJobManagerIngressHost(ingressHostFormat string, clusterName string) string {
	// TODO: Validating webhook should verify hostFormat
	return jobManagerIngressHostRegex.ReplaceAllString(ingressHostFormat, clusterName)
}

// Checks whether the component should be deleted according to the cleanup
// policy. Always return false for session cluster.
func shouldCleanup(
	cluster *v1beta1.FlinkCluster, component string) bool {
	var jobStatus = cluster.Status.Components.Job

	// Session cluster.
	if jobStatus == nil {
		return false
	}

	if isUpdateTriggered(cluster.Status) {
		return false
	}

	var action v1beta1.CleanupAction
	switch jobStatus.State {
	case v1beta1.JobStateSucceeded:
		action = cluster.Spec.Job.CleanupPolicy.AfterJobSucceeds
	case v1beta1.JobStateFailed:
		action = cluster.Spec.Job.CleanupPolicy.AfterJobFails
	case v1beta1.JobStateCancelled:
		action = cluster.Spec.Job.CleanupPolicy.AfterJobCancelled
	default:
		return false
	}

	switch action {
	case v1beta1.CleanupActionDeleteCluster:
		return true
	case v1beta1.CleanupActionDeleteTaskManager:
		return component == "TaskManagerDeployment"
	}

	return false
}

func calFlinkHeapSize(cluster *v1beta1.FlinkCluster) map[string]string {
	if cluster.Spec.JobManager.MemoryOffHeapRatio == nil {
		return nil
	}
	var flinkHeapSize = make(map[string]string)
	var jmMemoryLimitByte = cluster.Spec.JobManager.Resources.Limits.Memory().Value()
	var tmMemLimitByte = cluster.Spec.TaskManager.Resources.Limits.Memory().Value()
	if jmMemoryLimitByte > 0 {
		jmMemoryOffHeapMinByte := cluster.Spec.JobManager.MemoryOffHeapMin.Value()
		jmMemoryOffHeapRatio := int64(*cluster.Spec.JobManager.MemoryOffHeapRatio)
		heapSizeMB := calHeapSize(
			jmMemoryLimitByte,
			jmMemoryOffHeapMinByte,
			jmMemoryOffHeapRatio)
		if heapSizeMB > 0 {
			flinkHeapSize["jobmanager.heap.size"] = strconv.FormatInt(heapSizeMB, 10) + "m"
		}
	}
	if tmMemLimitByte > 0 {
		tmMemoryOffHeapMinByte := cluster.Spec.TaskManager.MemoryOffHeapMin.Value()
		tmMemoryOffHeapRatio := int64(*cluster.Spec.TaskManager.MemoryOffHeapRatio)
		heapSizeMB := calHeapSize(
			tmMemLimitByte,
			tmMemoryOffHeapMinByte,
			tmMemoryOffHeapRatio)
		if heapSizeMB > 0 {
			flinkHeapSize["taskmanager.heap.size"] = strconv.FormatInt(heapSizeMB, 10) + "m"
		}
	}
	return flinkHeapSize
}

// Converts memory value to the format of divisor and returns ceiling of the value.
func convertResourceMemoryToInt64(memory resource.Quantity, divisor resource.Quantity) int64 {
	return int64(math.Ceil(float64(memory.Value()) / float64(divisor.Value())))
}

// Calculate heap size in MB
func calHeapSize(memSize int64, offHeapMin int64, offHeapRatio int64) int64 {
	var heapSizeMB int64
	offHeapSize := int64(math.Ceil(float64(memSize*offHeapRatio) / 100))
	if offHeapSize < offHeapMin {
		offHeapSize = offHeapMin
	}
	heapSizeCalculated := memSize - offHeapSize
	if heapSizeCalculated > 0 {
		divisor := resource.MustParse("1M")
		heapSizeQuantity := resource.NewQuantity(heapSizeCalculated, resource.DecimalSI)
		heapSizeMB = convertResourceMemoryToInt64(*heapSizeQuantity, divisor)
	}
	return heapSizeMB
}

func convertFlinkConfig(clusterName string) (*corev1.Volume, *corev1.VolumeMount) {
	var confVol *corev1.Volume
	var confMount *corev1.VolumeMount
	confVol = &corev1.Volume{
		Name: flinkConfigMapVolume,
		VolumeSource: corev1.VolumeSource{
			ConfigMap: &corev1.ConfigMapVolumeSource{
				LocalObjectReference: corev1.LocalObjectReference{
					Name: getConfigMapName(clusterName),
				},
			},
		},
	}
	confMount = &corev1.VolumeMount{
		Name:      flinkConfigMapVolume,
		MountPath: flinkConfigMapPath,
	}
	return confVol, confMount
}

func convertSubmitJobScript(clusterName string) (*corev1.Volume, *corev1.VolumeMount) {
	var confVol *corev1.Volume
	var confMount *corev1.VolumeMount
	confVol = &corev1.Volume{
		Name: flinkConfigMapVolume,
		VolumeSource: corev1.VolumeSource{
			ConfigMap: &corev1.ConfigMapVolumeSource{
				LocalObjectReference: corev1.LocalObjectReference{
					Name: getConfigMapName(clusterName),
				},
			},
		},
	}
	confMount = &corev1.VolumeMount{
		Name:      flinkConfigMapVolume,
		MountPath: "/opt/flink-operator/submit-job.sh",
		SubPath:   "submit-job.sh",
	}
	return confVol, confMount
}

func convertHadoopConfig(hadoopConfig *v1beta1.HadoopConfig) (
	*corev1.Volume, *corev1.VolumeMount, *corev1.EnvVar) {
	if hadoopConfig == nil {
		return nil, nil, nil
	}

	var volume = &corev1.Volume{
		Name: hadoopConfigVolume,
		VolumeSource: corev1.VolumeSource{
			ConfigMap: &corev1.ConfigMapVolumeSource{
				LocalObjectReference: corev1.LocalObjectReference{
					Name: hadoopConfig.ConfigMapName,
				},
			},
		},
	}
	var mount = &corev1.VolumeMount{
		Name:      hadoopConfigVolume,
		MountPath: hadoopConfig.MountPath,
		ReadOnly:  true,
	}
	var env = &corev1.EnvVar{
		Name:  "HADOOP_CONF_DIR",
		Value: hadoopConfig.MountPath,
	}
	return volume, mount, env
}

func convertGCPConfig(gcpConfig *v1beta1.GCPConfig) (*corev1.Volume, *corev1.VolumeMount, *corev1.EnvVar) {
	if gcpConfig == nil {
		return nil, nil, nil
	}

	var saConfig = gcpConfig.ServiceAccount
	var saVolume = &corev1.Volume{
		Name: gcpServiceAccountVolume,
		VolumeSource: corev1.VolumeSource{
			Secret: &corev1.SecretVolumeSource{
				SecretName: gcpConfig.ServiceAccount.SecretName,
			},
		},
	}
	var saMount = &corev1.VolumeMount{
		Name:      gcpServiceAccountVolume,
		MountPath: gcpConfig.ServiceAccount.MountPath,
		ReadOnly:  true,
	}
	if !strings.HasSuffix(saMount.MountPath, "/") {
		saMount.MountPath = saMount.MountPath + "/"
	}
	var saEnv = &corev1.EnvVar{
		Name:  "GOOGLE_APPLICATION_CREDENTIALS",
		Value: saMount.MountPath + saConfig.KeyFile,
	}
	return saVolume, saMount, saEnv
}

func getClusterLabels(cluster v1beta1.FlinkCluster) map[string]string {
	return map[string]string{
		"cluster": cluster.Name,
		"app":     "flink",
	}
}

func getComponentLabels(cluster v1beta1.FlinkCluster, component string) map[string]string {
	return mergeLabels(getClusterLabels(cluster), map[string]string{
		"component": component,
	})
}

func getRevisionHashLabels(status v1beta1.FlinkClusterStatus) map[string]string {
	return map[string]string{
		RevisionNameLabel: getNextRevisionName(status),
	}
}

func mergeLabels(labels1 map[string]string, labels2 map[string]string) map[string]string {
	var mergedLabels = make(map[string]string)
	for k, v := range labels1 {
		mergedLabels[k] = v
	}
	for k, v := range labels2 {
		mergedLabels[k] = v
	}
	return mergedLabels
}

// TODO: Wouldn't it be better to create a file, put it in an operator image, and read from them?.
// Provide logging profiles
func getLogConf() map[string]string {
	var log4jConsoleProperties = `log4j.rootLogger=INFO, console
log4j.logger.akka=INFO
log4j.logger.org.apache.kafka=INFO
log4j.logger.org.apache.hadoop=INFO
log4j.logger.org.apache.zookeeper=INFO
log4j.appender.console=org.apache.log4j.ConsoleAppender
log4j.appender.console.layout=org.apache.log4j.PatternLayout
log4j.appender.console.layout.ConversionPattern=%d{yyyy-MM-dd HH:mm:ss,SSS} %-5p %-60c %x - %m%n
log4j.logger.org.apache.flink.shaded.akka.org.jboss.netty.channel.DefaultChannelPipeline=ERROR, console`
	var logbackConsoleXML = `<configuration>
    <appender name="console" class="ch.qos.logback.core.ConsoleAppender">
        <encoder>
            <pattern>%d{yyyy-MM-dd HH:mm:ss.SSS} [%thread] %-5level %logger{60} %X{sourceThread} - %msg%n</pattern>
        </encoder>
    </appender>
    <root level="INFO">
        <appender-ref ref="console"/>
    </root>
    <logger name="akka" level="INFO">
        <appender-ref ref="console"/>
    </logger>
    <logger name="org.apache.kafka" level="INFO">
        <appender-ref ref="console"/>
    </logger>
    <logger name="org.apache.hadoop" level="INFO">
        <appender-ref ref="console"/>
    </logger>
    <logger name="org.apache.zookeeper" level="INFO">
        <appender-ref ref="console"/>
    </logger>
    <logger name="org.apache.flink.shaded.akka.org.jboss.netty.channel.DefaultChannelPipeline" level="ERROR">
        <appender-ref ref="console"/>
    </logger>
</configuration>`

	return map[string]string{
		"log4j-console.properties": log4jConsoleProperties,
		"logback-console.xml":      logbackConsoleXML,
	}
}<|MERGE_RESOLUTION|>--- conflicted
+++ resolved
@@ -220,12 +220,8 @@
 			Selector: &metav1.LabelSelector{MatchLabels: podLabels},
 			Template: corev1.PodTemplateSpec{
 				ObjectMeta: metav1.ObjectMeta{
-<<<<<<< HEAD
 					Labels: podLabels,
-=======
-					Labels:      labels,
 					Annotations: jobManagerSpec.PodAnnotations,
->>>>>>> 04353c8a
 				},
 				Spec: podSpec,
 			},
@@ -506,12 +502,8 @@
 			Selector: &metav1.LabelSelector{MatchLabels: podLabels},
 			Template: corev1.PodTemplateSpec{
 				ObjectMeta: metav1.ObjectMeta{
-<<<<<<< HEAD
-					Labels: podLabels,
-=======
-					Labels:      labels,
+					Labels:      podLabels,
 					Annotations: taskManagerSpec.PodAnnotations,
->>>>>>> 04353c8a
 				},
 				Spec: podSpec,
 			},
@@ -726,16 +718,11 @@
 		},
 		Spec: batchv1.JobSpec{
 			Template: corev1.PodTemplateSpec{
-<<<<<<< HEAD
-				ObjectMeta: metav1.ObjectMeta{Labels: podLabels},
-				Spec:       podSpec,
-=======
 				ObjectMeta: metav1.ObjectMeta{
-					Labels:      labels,
+					Labels:      podLabels,
 					Annotations: jobSpec.PodAnnotations,
 				},
 				Spec: podSpec,
->>>>>>> 04353c8a
 			},
 			BackoffLimit: &backoffLimit,
 		},
