--- conflicted
+++ resolved
@@ -49,12 +49,8 @@
 function check_existing_jobs() {
 	echo "Checking existing jobs..."
 	list_jobs
-<<<<<<< HEAD
-	if list_jobs | grep -e "(SCHEDULED)" -e "(RUNNING)"; then
-=======
 	if list_jobs | grep -e "(SCHEDULED)" -e "(CREATED)" -e "(SUSPENDED)" -e "(FINISHED)" -e "(FAILED)" -e "(CANCELED)" \
 		-e "(RUNNING)" -e "(RESTARTING)" -e "(CANCELLING)" -e "(FAILING)" -e "(RECONCILING)"; then
->>>>>>> 43db1b79
 		echo "Found an existing job, skip resubmitting..."
 		return 0
 	fi
