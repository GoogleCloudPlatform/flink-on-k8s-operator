/*
Copyright 2019 Google LLC.

Licensed under the Apache License, Version 2.0 (the "License");
you may not use this file except in compliance with the License.
You may obtain a copy of the License at

    http://www.apache.org/licenses/LICENSE-2.0

Unless required by applicable law or agreed to in writing, software
distributed under the License is distributed on an "AS IS" BASIS,
WITHOUT WARRANTIES OR CONDITIONS OF ANY KIND, either express or implied.
See the License for the specific language governing permissions and
limitations under the License.
*/

package controllers

import (
	"testing"
	"time"

	"github.com/google/go-cmp/cmp/cmpopts"
	v1beta1 "github.com/googlecloudplatform/flink-operator/api/v1beta1"
	"gotest.tools/assert"
	appsv1 "k8s.io/api/apps/v1"
	batchv1 "k8s.io/api/batch/v1"
	corev1 "k8s.io/api/core/v1"
	v1 "k8s.io/api/core/v1"
	extensionsv1beta1 "k8s.io/api/extensions/v1beta1"
	"k8s.io/apimachinery/pkg/api/resource"
	metav1 "k8s.io/apimachinery/pkg/apis/meta/v1"
	"k8s.io/apimachinery/pkg/util/intstr"
)

func TestGetDesiredClusterState(t *testing.T) {
	var controller = true
	var blockOwnerDeletion = false
	var parallelism int32 = 2
	var jmRPCPort int32 = 6123
	var jmBlobPort int32 = 6124
	var jmQueryPort int32 = 6125
	var jmUIPort int32 = 8081
	var useTLS bool = true
	var tmDataPort int32 = 6121
	var tmRPCPort int32 = 6122
	var tmQueryPort int32 = 6125
	var replicas int32 = 42
	var tolerationSeconds int64 = 30
	var restartPolicy = v1beta1.JobRestartPolicyFromSavepointOnFailure
	var className = "org.apache.flink.examples.java.wordcount.WordCount"
	var hostFormat = "{{$clusterName}}.example.com"
	var memoryOffHeapRatio int32 = 25
	var memoryOffHeapMin = resource.MustParse("600M")
	var jobBackoffLimit int32 = 0
	var jmReadinessProbe = corev1.Probe{
		Handler: corev1.Handler{
			TCPSocket: &corev1.TCPSocketAction{
				Port: intstr.FromInt(int(jmRPCPort)),
			},
		},
		TimeoutSeconds:      10,
		InitialDelaySeconds: 5,
		PeriodSeconds:       5,
		FailureThreshold:    60,
	}
	var jmLivenessProbe = corev1.Probe{
		Handler: corev1.Handler{
			TCPSocket: &corev1.TCPSocketAction{
				Port: intstr.FromInt(int(jmRPCPort)),
			},
		},
		TimeoutSeconds:      10,
		InitialDelaySeconds: 5,
		PeriodSeconds:       60,
		FailureThreshold:    5,
	}
	var tmReadinessProbe = corev1.Probe{
		Handler: corev1.Handler{
			TCPSocket: &corev1.TCPSocketAction{
				Port: intstr.FromInt(int(tmRPCPort)),
			},
		},
		TimeoutSeconds:      10,
		InitialDelaySeconds: 5,
		PeriodSeconds:       5,
		FailureThreshold:    60,
	}
	var tmLivenessProbe = corev1.Probe{
		Handler: corev1.Handler{
			TCPSocket: &corev1.TCPSocketAction{
				Port: intstr.FromInt(int(tmRPCPort)),
			},
		},
		TimeoutSeconds:      10,
		InitialDelaySeconds: 5,
		PeriodSeconds:       60,
		FailureThreshold:    5,
	}
	var tolerations = []corev1.Toleration{
		{
			Key:               "toleration-key",
			Effect:            "toleration-effect",
			Operator:          "toleration-operator",
			TolerationSeconds: &tolerationSeconds,
			Value:             "toleration-value",
		},
		{
			Key:               "toleration-key2",
			Effect:            "toleration-effect2",
			Operator:          "toleration-operator2",
			TolerationSeconds: &tolerationSeconds,
			Value:             "toleration-value2",
		},
	}

	// Setup.
	var cluster = &v1beta1.FlinkCluster{
		TypeMeta: metav1.TypeMeta{
			Kind:       "FlinkCluster",
			APIVersion: "flinkoperator.k8s.io/v1beta1",
		},
		ObjectMeta: metav1.ObjectMeta{
			Name:      "flinkjobcluster-sample",
			Namespace: "default",
		},
		Spec: v1beta1.FlinkClusterSpec{
			Image: v1beta1.ImageSpec{Name: "flink:1.8.1"},
			Job: &v1beta1.JobSpec{
				Args:          []string{"--input", "./README.txt"},
				ClassName:     &className,
				JarFile:       "/cache/my-job.jar",
				Parallelism:   &parallelism,
				RestartPolicy: &restartPolicy,
				Volumes: []corev1.Volume{
					{
						Name: "cache-volume",
						VolumeSource: corev1.VolumeSource{
							EmptyDir: &corev1.EmptyDirVolumeSource{},
						},
					},
				},
				VolumeMounts: []corev1.VolumeMount{
					{Name: "cache-volume", MountPath: "/cache"},
				},
				InitContainers: []corev1.Container{
					{
						Name:    "gcs-downloader",
						Image:   "google/cloud-sdk",
						Command: []string{"gsutil"},
						Args: []string{
							"cp", "gs://my-bucket/my-job.jar", "/cache/my-job.jar",
						},
					},
				},
				PodAnnotations: map[string]string{
					"example.com": "example",
				},
			},
			JobManager: v1beta1.JobManagerSpec{
				AccessScope: v1beta1.AccessScopeVPC,
				Ingress: &v1beta1.JobManagerIngressSpec{
					HostFormat: &hostFormat,
					Annotations: map[string]string{
						"kubernetes.io/ingress.class":                "nginx",
						"certmanager.k8s.io/cluster-issuer":          "letsencrypt-stg",
						"nginx.ingress.kubernetes.io/rewrite-target": "/",
					},
					UseTLS: &useTLS,
				},
				Ports: v1beta1.JobManagerPorts{
					RPC:   &jmRPCPort,
					Blob:  &jmBlobPort,
					Query: &jmQueryPort,
					UI:    &jmUIPort,
				},
				Resources: corev1.ResourceRequirements{
					Requests: map[corev1.ResourceName]resource.Quantity{
						corev1.ResourceCPU:    resource.MustParse("100m"),
						corev1.ResourceMemory: resource.MustParse("256Mi"),
					},
					Limits: map[corev1.ResourceName]resource.Quantity{
						corev1.ResourceCPU:    resource.MustParse("200m"),
						corev1.ResourceMemory: resource.MustParse("512Mi"),
					},
				},
				Tolerations:        tolerations,
				MemoryOffHeapRatio: &memoryOffHeapRatio,
				MemoryOffHeapMin:   memoryOffHeapMin,
				PodAnnotations: map[string]string{
					"example.com": "example",
				},
			},
			TaskManager: v1beta1.TaskManagerSpec{
				Replicas: 42,
				Ports: v1beta1.TaskManagerPorts{
					Data:  &tmDataPort,
					RPC:   &tmRPCPort,
					Query: &tmQueryPort,
				},
				Resources: corev1.ResourceRequirements{
					Requests: map[corev1.ResourceName]resource.Quantity{
						corev1.ResourceCPU:    resource.MustParse("200m"),
						corev1.ResourceMemory: resource.MustParse("512Mi"),
					},
					Limits: map[corev1.ResourceName]resource.Quantity{
						corev1.ResourceCPU:    resource.MustParse("500m"),
						corev1.ResourceMemory: resource.MustParse("1Gi"),
					},
				},
				MemoryOffHeapRatio: &memoryOffHeapRatio,
				MemoryOffHeapMin:   memoryOffHeapMin,
				Sidecars:           []corev1.Container{{Name: "sidecar", Image: "alpine"}},
				Volumes: []corev1.Volume{
					{
						Name: "cache-volume",
						VolumeSource: corev1.VolumeSource{
							EmptyDir: &corev1.EmptyDirVolumeSource{},
						},
					},
				},
				VolumeMounts: []corev1.VolumeMount{
					{Name: "cache-volume", MountPath: "/cache"},
				},
				Tolerations: tolerations,
				PodAnnotations: map[string]string{
					"example.com": "example",
				},
			},
			FlinkProperties: map[string]string{"taskmanager.numberOfTaskSlots": "1"},
			EnvVars:         []corev1.EnvVar{{Name: "FOO", Value: "abc"}},
			HadoopConfig: &v1beta1.HadoopConfig{
				ConfigMapName: "hadoop-configmap",
				MountPath:     "/etc/hadoop/conf",
			},
			GCPConfig: &v1beta1.GCPConfig{
				ServiceAccount: &v1beta1.GCPServiceAccount{
					SecretName: "gcp-service-account-secret",
					KeyFile:    "gcp_service_account_key.json",
					MountPath:  "/etc/gcp_service_account/",
				},
			},
		},
		Status: v1beta1.FlinkClusterStatus{
			NextRevision: "flinkjobcluster-sample-85dc8f749-1",
		},
	}

	// Run.
	var desiredState = getDesiredClusterState(cluster, time.Now())

	// Verify.

	// JmDeployment
	var expectedDesiredJmDeployment = appsv1.Deployment{
		ObjectMeta: metav1.ObjectMeta{
			Name:      "flinkjobcluster-sample-jobmanager",
			Namespace: "default",
			Labels: map[string]string{
				"app":             "flink",
				"cluster":         "flinkjobcluster-sample",
				"component":       "jobmanager",
				RevisionNameLabel: "flinkjobcluster-sample-85dc8f749",
			},
			OwnerReferences: []metav1.OwnerReference{
				{
					APIVersion:         "flinkoperator.k8s.io/v1beta1",
					Kind:               "FlinkCluster",
					Name:               "flinkjobcluster-sample",
					Controller:         &controller,
					BlockOwnerDeletion: &blockOwnerDeletion,
				},
			},
		},
		Spec: appsv1.DeploymentSpec{
			Selector: &metav1.LabelSelector{
				MatchLabels: map[string]string{
					"app":       "flink",
					"cluster":   "flinkjobcluster-sample",
					"component": "jobmanager",
				},
			},
			Template: corev1.PodTemplateSpec{
				ObjectMeta: metav1.ObjectMeta{
					Labels: map[string]string{
						"app":       "flink",
						"cluster":   "flinkjobcluster-sample",
						"component": "jobmanager",
					},
					Annotations: map[string]string{
						"example.com": "example",
					},
				},
				Spec: corev1.PodSpec{
					Containers: []corev1.Container{
						{
							Name:  "jobmanager",
							Image: "flink:1.8.1",
							Args:  []string{"jobmanager"},
							Ports: []corev1.ContainerPort{
								{Name: "rpc", ContainerPort: jmRPCPort},
								{Name: "blob", ContainerPort: jmBlobPort},
								{Name: "query", ContainerPort: jmQueryPort},
								{Name: "ui", ContainerPort: jmUIPort},
							},
							LivenessProbe:  &jmLivenessProbe,
							ReadinessProbe: &jmReadinessProbe,
							Env: []corev1.EnvVar{
								{
									Name: "JOB_MANAGER_CPU_LIMIT",
									ValueFrom: &corev1.EnvVarSource{
										ResourceFieldRef: &corev1.ResourceFieldSelector{
											ContainerName: "jobmanager",
											Resource:      "limits.cpu",
											Divisor:       resource.MustParse("1m"),
										},
									},
								},
								{
									Name: "JOB_MANAGER_MEMORY_LIMIT",
									ValueFrom: &corev1.EnvVarSource{
										ResourceFieldRef: &corev1.ResourceFieldSelector{
											ContainerName: "jobmanager",
											Resource:      "limits.memory",
											Divisor:       resource.MustParse("1Mi"),
										},
									},
								},
								{Name: "HADOOP_CONF_DIR", Value: "/etc/hadoop/conf"},
								{
									Name:  "GOOGLE_APPLICATION_CREDENTIALS",
									Value: "/etc/gcp_service_account/gcp_service_account_key.json",
								},
								{
									Name:  "FOO",
									Value: "abc",
								},
							},
							Resources: corev1.ResourceRequirements{
								Requests: map[corev1.ResourceName]resource.Quantity{
									corev1.ResourceCPU:    resource.MustParse("100m"),
									corev1.ResourceMemory: resource.MustParse("256Mi"),
								},
								Limits: map[corev1.ResourceName]resource.Quantity{
									corev1.ResourceCPU:    resource.MustParse("200m"),
									corev1.ResourceMemory: resource.MustParse("512Mi"),
								},
							},
							VolumeMounts: []corev1.VolumeMount{
								{
									Name:      "flink-config-volume",
									MountPath: "/opt/flink/conf",
								},
								{
									Name:      "hadoop-config-volume",
									MountPath: "/etc/hadoop/conf",
									ReadOnly:  true,
								},
								{
									Name:      "gcp-service-account-volume",
									MountPath: "/etc/gcp_service_account/",
									ReadOnly:  true,
								},
							},
						},
					},
					Tolerations: tolerations,
					Volumes: []corev1.Volume{
						{
							Name: "flink-config-volume",
							VolumeSource: corev1.VolumeSource{
								ConfigMap: &corev1.ConfigMapVolumeSource{
									LocalObjectReference: corev1.LocalObjectReference{
										Name: "flinkjobcluster-sample-configmap",
									},
								},
							},
						},
						{
							Name: "hadoop-config-volume",
							VolumeSource: corev1.VolumeSource{
								ConfigMap: &corev1.ConfigMapVolumeSource{
									LocalObjectReference: corev1.LocalObjectReference{
										Name: "hadoop-configmap",
									},
								},
							},
						},
						{
							Name: "gcp-service-account-volume",
							VolumeSource: corev1.VolumeSource{
								Secret: &corev1.SecretVolumeSource{
									SecretName: "gcp-service-account-secret",
								},
							},
						},
					},
				},
			},
		},
	}

	assert.Assert(t, desiredState.JmDeployment != nil)
	assert.DeepEqual(
		t,
		*desiredState.JmDeployment,
		expectedDesiredJmDeployment,
		cmpopts.IgnoreUnexported(resource.Quantity{}))

	// JmService
	var expectedDesiredJmService = corev1.Service{
		ObjectMeta: metav1.ObjectMeta{
			Name:      "flinkjobcluster-sample-jobmanager",
			Namespace: "default",
			Labels: map[string]string{
				"app":             "flink",
				"cluster":         "flinkjobcluster-sample",
				"component":       "jobmanager",
				RevisionNameLabel: "flinkjobcluster-sample-85dc8f749",
			},
			Annotations: map[string]string{
				"cloud.google.com/load-balancer-type": "Internal",
			},
			OwnerReferences: []metav1.OwnerReference{
				{
					APIVersion:         "flinkoperator.k8s.io/v1beta1",
					Kind:               "FlinkCluster",
					Name:               "flinkjobcluster-sample",
					Controller:         &controller,
					BlockOwnerDeletion: &blockOwnerDeletion,
				},
			},
		},
		Spec: v1.ServiceSpec{
			Type: "LoadBalancer",
			Selector: map[string]string{
				"app":       "flink",
				"cluster":   "flinkjobcluster-sample",
				"component": "jobmanager",
			},
			Ports: []v1.ServicePort{
				{Name: "rpc", Port: 6123, TargetPort: intstr.FromString("rpc")},
				{Name: "blob", Port: 6124, TargetPort: intstr.FromString("blob")},
				{Name: "query", Port: 6125, TargetPort: intstr.FromString("query")},
				{Name: "ui", Port: 8081, TargetPort: intstr.FromString("ui")},
			},
		},
	}
	assert.Assert(t, desiredState.JmService != nil)
	assert.DeepEqual(
		t,
		*desiredState.JmService,
		expectedDesiredJmService)

	// JmIngress
	var expectedDesiredJmIngress = extensionsv1beta1.Ingress{
		ObjectMeta: metav1.ObjectMeta{
			Name:      "flinkjobcluster-sample-jobmanager",
			Namespace: "default",
			Labels: map[string]string{
				"app":             "flink",
				"cluster":         "flinkjobcluster-sample",
				"component":       "jobmanager",
				RevisionNameLabel: "flinkjobcluster-sample-85dc8f749",
			},
			Annotations: map[string]string{
				"kubernetes.io/ingress.class":                "nginx",
				"certmanager.k8s.io/cluster-issuer":          "letsencrypt-stg",
				"nginx.ingress.kubernetes.io/rewrite-target": "/",
			},
			OwnerReferences: []metav1.OwnerReference{
				{
					APIVersion:         "flinkoperator.k8s.io/v1beta1",
					Kind:               "FlinkCluster",
					Name:               "flinkjobcluster-sample",
					Controller:         &controller,
					BlockOwnerDeletion: &blockOwnerDeletion,
				},
			},
		},
		Spec: extensionsv1beta1.IngressSpec{
			Rules: []extensionsv1beta1.IngressRule{{
				Host: "flinkjobcluster-sample.example.com",
				IngressRuleValue: extensionsv1beta1.IngressRuleValue{
					HTTP: &extensionsv1beta1.HTTPIngressRuleValue{
						Paths: []extensionsv1beta1.HTTPIngressPath{{
							Path: "/",
							Backend: extensionsv1beta1.IngressBackend{
								ServiceName: "flinkjobcluster-sample-jobmanager",
								ServicePort: intstr.FromString("ui"),
							}},
						}},
				},
			}},
			TLS: []extensionsv1beta1.IngressTLS{{
				Hosts: []string{"flinkjobcluster-sample.example.com"},
			}},
		},
	}

	assert.Assert(t, desiredState.JmIngress != nil)
	assert.DeepEqual(
		t,
		*desiredState.JmIngress,
		expectedDesiredJmIngress)

	// TmDeployment
	var expectedDesiredTmDeployment = appsv1.Deployment{
		ObjectMeta: metav1.ObjectMeta{
			Name:      "flinkjobcluster-sample-taskmanager",
			Namespace: "default",
			Labels: map[string]string{
				"app":             "flink",
				"cluster":         "flinkjobcluster-sample",
				"component":       "taskmanager",
				RevisionNameLabel: "flinkjobcluster-sample-85dc8f749",
			},
			OwnerReferences: []metav1.OwnerReference{
				{
					APIVersion:         "flinkoperator.k8s.io/v1beta1",
					Kind:               "FlinkCluster",
					Name:               "flinkjobcluster-sample",
					Controller:         &controller,
					BlockOwnerDeletion: &blockOwnerDeletion,
				},
			},
		},
		Spec: appsv1.DeploymentSpec{
			Replicas: &replicas,
			Selector: &metav1.LabelSelector{
				MatchLabels: map[string]string{
					"app":       "flink",
					"cluster":   "flinkjobcluster-sample",
					"component": "taskmanager",
				},
			},
			Template: corev1.PodTemplateSpec{
				ObjectMeta: metav1.ObjectMeta{
					Labels: map[string]string{
						"app":       "flink",
						"cluster":   "flinkjobcluster-sample",
						"component": "taskmanager",
					},
					Annotations: map[string]string{
						"example.com": "example",
					},
				},
				Spec: corev1.PodSpec{
					Containers: []corev1.Container{
						corev1.Container{
							Name:  "taskmanager",
							Image: "flink:1.8.1",
							Args:  []string{"taskmanager"},
							Ports: []corev1.ContainerPort{
								{Name: "data", ContainerPort: 6121},
								{Name: "rpc", ContainerPort: 6122},
								{Name: "query", ContainerPort: 6125},
							},
							LivenessProbe:  &tmLivenessProbe,
							ReadinessProbe: &tmReadinessProbe,
							Env: []corev1.EnvVar{
								{
									Name: "TASK_MANAGER_CPU_LIMIT",
									ValueFrom: &corev1.EnvVarSource{
										ResourceFieldRef: &corev1.ResourceFieldSelector{
											ContainerName: "taskmanager",
											Resource:      "limits.cpu",
											Divisor:       resource.MustParse("1m"),
										},
									},
								},
								{
									Name: "TASK_MANAGER_MEMORY_LIMIT",
									ValueFrom: &corev1.EnvVarSource{
										ResourceFieldRef: &corev1.ResourceFieldSelector{
											ContainerName: "taskmanager",
											Resource:      "limits.memory",
											Divisor:       resource.MustParse("1Mi"),
										},
									},
								},
								{Name: "HADOOP_CONF_DIR", Value: "/etc/hadoop/conf"},
								{
									Name:  "GOOGLE_APPLICATION_CREDENTIALS",
									Value: "/etc/gcp_service_account/gcp_service_account_key.json",
								},
								{
									Name:  "FOO",
									Value: "abc",
								},
							},
							Resources: corev1.ResourceRequirements{
								Requests: map[corev1.ResourceName]resource.Quantity{
									corev1.ResourceCPU:    resource.MustParse("200m"),
									corev1.ResourceMemory: resource.MustParse("512Mi"),
								},
								Limits: map[corev1.ResourceName]resource.Quantity{
									corev1.ResourceCPU:    resource.MustParse("500m"),
									corev1.ResourceMemory: resource.MustParse("1Gi"),
								},
							},
							VolumeMounts: []v1.VolumeMount{
								{Name: "cache-volume", MountPath: "/cache"},
								{Name: "flink-config-volume", MountPath: "/opt/flink/conf"},
								{
									Name:      "hadoop-config-volume",
									MountPath: "/etc/hadoop/conf",
									ReadOnly:  true,
								},
								{
									Name:      "gcp-service-account-volume",
									MountPath: "/etc/gcp_service_account/",
									ReadOnly:  true,
								},
							},
						},
						corev1.Container{Name: "sidecar", Image: "alpine"},
					},
					Volumes: []corev1.Volume{
						{
							Name: "cache-volume",
							VolumeSource: corev1.VolumeSource{
								EmptyDir: &corev1.EmptyDirVolumeSource{},
							},
						},
						{
							Name: "flink-config-volume",
							VolumeSource: corev1.VolumeSource{
								ConfigMap: &corev1.ConfigMapVolumeSource{
									LocalObjectReference: corev1.LocalObjectReference{
										Name: "flinkjobcluster-sample-configmap",
									},
								},
							},
						},
						{
							Name: "hadoop-config-volume",
							VolumeSource: corev1.VolumeSource{
								ConfigMap: &corev1.ConfigMapVolumeSource{
									LocalObjectReference: corev1.LocalObjectReference{
										Name: "hadoop-configmap",
									},
								},
							},
						},
						{
							Name: "gcp-service-account-volume",
							VolumeSource: corev1.VolumeSource{
								Secret: &corev1.SecretVolumeSource{
									SecretName: "gcp-service-account-secret",
								},
							},
						},
					},
					Tolerations: tolerations,
				},
			},
		},
	}

	assert.Assert(t, desiredState.TmDeployment != nil)
	assert.DeepEqual(
		t,
		*desiredState.TmDeployment,
		expectedDesiredTmDeployment,
		cmpopts.IgnoreUnexported(resource.Quantity{}))

	// Job
	var expectedDesiredJob = batchv1.Job{
		ObjectMeta: metav1.ObjectMeta{
			Name:      "flinkjobcluster-sample-job",
			Namespace: "default",
			Labels: map[string]string{
				"app":             "flink",
				"cluster":         "flinkjobcluster-sample",
				RevisionNameLabel: "flinkjobcluster-sample-85dc8f749",
			},
			OwnerReferences: []metav1.OwnerReference{
				{APIVersion: "flinkoperator.k8s.io/v1beta1",
					Kind:               "FlinkCluster",
					Name:               "flinkjobcluster-sample",
					Controller:         &controller,
					BlockOwnerDeletion: &blockOwnerDeletion,
				},
			},
		},
		Spec: batchv1.JobSpec{
			Template: v1.PodTemplateSpec{
				ObjectMeta: metav1.ObjectMeta{
					Labels: map[string]string{
						"app":     "flink",
						"cluster": "flinkjobcluster-sample",
					},
<<<<<<< HEAD
=======
					Annotations: map[string]string{
						"example.com": "example",
					},
>>>>>>> 04353c8a
				},
				Spec: v1.PodSpec{
					InitContainers: []v1.Container{
						{
							Name:    "gcs-downloader",
							Image:   "google/cloud-sdk",
							Command: []string{"gsutil"},
							Args: []string{
								"cp", "gs://my-bucket/my-job.jar", "/cache/my-job.jar",
							},
							VolumeMounts: []v1.VolumeMount{
								{Name: "cache-volume", MountPath: "/cache"},
							},
						},
					},
					Containers: []v1.Container{
						{
							Name:  "main",
							Image: "flink:1.8.1",
							Args: []string{
								"bash",
								"/opt/flink-operator/submit-job.sh",
								"--jobmanager",
								"flinkjobcluster-sample-jobmanager:8081",
								"--class",
								"org.apache.flink.examples.java.wordcount.WordCount",
								"--parallelism",
								"2",
								"--detached",
								"/cache/my-job.jar",
								"--input",
								"./README.txt",
							},
							Env: []v1.EnvVar{
								{Name: "HADOOP_CONF_DIR", Value: "/etc/hadoop/conf"},
								{
									Name:  "GOOGLE_APPLICATION_CREDENTIALS",
									Value: "/etc/gcp_service_account/gcp_service_account_key.json",
								},
								{Name: "FOO", Value: "abc"},
							},
							VolumeMounts: []v1.VolumeMount{
								{Name: "cache-volume", MountPath: "/cache"},
								{
									Name:      "flink-config-volume",
									MountPath: "/opt/flink-operator/submit-job.sh",
									SubPath:   "submit-job.sh",
								},
								{
									Name:      "hadoop-config-volume",
									MountPath: "/etc/hadoop/conf",
									ReadOnly:  true,
								},
								{
									Name:      "gcp-service-account-volume",
									MountPath: "/etc/gcp_service_account/",
									ReadOnly:  true,
								},
							},
						},
					},
					RestartPolicy: corev1.RestartPolicyNever,
					Volumes: []corev1.Volume{
						{
							Name: "cache-volume",
							VolumeSource: corev1.VolumeSource{
								EmptyDir: &corev1.EmptyDirVolumeSource{},
							},
						},
						{
							Name: "flink-config-volume",
							VolumeSource: corev1.VolumeSource{
								ConfigMap: &corev1.ConfigMapVolumeSource{
									LocalObjectReference: corev1.LocalObjectReference{
										Name: "flinkjobcluster-sample-configmap",
									},
								},
							},
						},
						{
							Name: "hadoop-config-volume",
							VolumeSource: corev1.VolumeSource{
								ConfigMap: &corev1.ConfigMapVolumeSource{
									LocalObjectReference: corev1.LocalObjectReference{
										Name: "hadoop-configmap",
									},
								},
							},
						},
						{
							Name: "gcp-service-account-volume",
							VolumeSource: corev1.VolumeSource{
								Secret: &corev1.SecretVolumeSource{
									SecretName: "gcp-service-account-secret",
								},
							},
						},
					},
				},
			},
			BackoffLimit: &jobBackoffLimit,
		},
	}

	assert.Assert(t, desiredState.Job != nil)
	assert.DeepEqual(
		t,
		*desiredState.Job,
		expectedDesiredJob)

	// ConfigMap
	var flinkConfYaml = `blob.server.port: 6124
jobmanager.rpc.address: flinkjobcluster-sample-jobmanager
jobmanager.rpc.port: 6123
query.server.port: 6125
rest.port: 8081
taskmanager.heap.size: 474m
taskmanager.numberOfTaskSlots: 1
taskmanager.rpc.port: 6122
`
	var expectedConfigMap = corev1.ConfigMap{
		ObjectMeta: metav1.ObjectMeta{
			Name:      "flinkjobcluster-sample-configmap",
			Namespace: "default",
			Labels: map[string]string{
				"app":             "flink",
				"cluster":         "flinkjobcluster-sample",
				RevisionNameLabel: "flinkjobcluster-sample-85dc8f749",
			},
			OwnerReferences: []metav1.OwnerReference{
				{
					APIVersion:         "flinkoperator.k8s.io/v1beta1",
					Kind:               "FlinkCluster",
					Name:               "flinkjobcluster-sample",
					Controller:         &controller,
					BlockOwnerDeletion: &blockOwnerDeletion,
				},
			},
		},
		Data: map[string]string{
			"flink-conf.yaml":          flinkConfYaml,
			"log4j-console.properties": getLogConf()["log4j-console.properties"],
			"logback-console.xml":      getLogConf()["logback-console.xml"],
			"submit-job.sh":            submitJobScript,
		},
	}
	assert.Assert(t, desiredState.ConfigMap != nil)
	assert.DeepEqual(
		t,
		*desiredState.ConfigMap,
		expectedConfigMap)
}

func TestCalFlinkHeapSize(t *testing.T) {
	var memoryOffHeapRatio int32 = 25
	var memoryOffHeapMin = resource.MustParse("600M")

	// Case 1: Heap sizes are computed from memoryOffHeapMin or memoryOffHeapRatio
	cluster := &v1beta1.FlinkCluster{
		ObjectMeta: metav1.ObjectMeta{
			Name:      "mycluster",
			Namespace: "default",
		},
		Spec: v1beta1.FlinkClusterSpec{
			JobManager: v1beta1.JobManagerSpec{
				Resources: corev1.ResourceRequirements{
					Limits: map[corev1.ResourceName]resource.Quantity{
						corev1.ResourceMemory: resource.MustParse("1Gi"),
					},
				},
				MemoryOffHeapRatio: &memoryOffHeapRatio,
				MemoryOffHeapMin:   memoryOffHeapMin,
			},
			TaskManager: v1beta1.TaskManagerSpec{
				Resources: corev1.ResourceRequirements{
					Limits: map[corev1.ResourceName]resource.Quantity{
						corev1.ResourceMemory: resource.MustParse("4Gi"),
					},
				},
				MemoryOffHeapRatio: &memoryOffHeapRatio,
				MemoryOffHeapMin:   memoryOffHeapMin,
			},
		},
	}

	flinkHeapSize := calFlinkHeapSize(cluster)
	expectedFlinkHeapSize := map[string]string{
		"jobmanager.heap.size":  "474m",  // get values calculated with limit - memoryOffHeapMin
		"taskmanager.heap.size": "3222m", // get values calculated with limit - limit * memoryOffHeapRatio / 100
	}
	assert.Assert(t, len(flinkHeapSize) == 2)
	assert.DeepEqual(
		t,
		flinkHeapSize,
		expectedFlinkHeapSize)

	// Case 2: No values when memory limits are missing or insufficient
	cluster = &v1beta1.FlinkCluster{
		ObjectMeta: metav1.ObjectMeta{
			Name:      "mycluster",
			Namespace: "default",
		},
		Spec: v1beta1.FlinkClusterSpec{
			JobManager: v1beta1.JobManagerSpec{
				Resources: corev1.ResourceRequirements{
					Limits: map[corev1.ResourceName]resource.Quantity{
						corev1.ResourceMemory: resource.MustParse("500Mi"),
					},
				},
				MemoryOffHeapRatio: &memoryOffHeapRatio,
				MemoryOffHeapMin:   memoryOffHeapMin,
			},
			TaskManager: v1beta1.TaskManagerSpec{
				MemoryOffHeapRatio: &memoryOffHeapRatio,
				MemoryOffHeapMin:   memoryOffHeapMin,
			},
		},
	}

	flinkHeapSize = calFlinkHeapSize(cluster)
	assert.Assert(t, len(flinkHeapSize) == 0)
}<|MERGE_RESOLUTION|>--- conflicted
+++ resolved
@@ -691,12 +691,9 @@
 						"app":     "flink",
 						"cluster": "flinkjobcluster-sample",
 					},
-<<<<<<< HEAD
-=======
 					Annotations: map[string]string{
 						"example.com": "example",
 					},
->>>>>>> 04353c8a
 				},
 				Spec: v1.PodSpec{
 					InitContainers: []v1.Container{
