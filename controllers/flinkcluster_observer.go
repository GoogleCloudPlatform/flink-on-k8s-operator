--- conflicted
+++ resolved
@@ -43,24 +43,14 @@
 
 // _ObservedClusterState holds observed state of a cluster.
 type _ObservedClusterState struct {
-<<<<<<< HEAD
-	cluster      *flinkoperatorv1alpha1.FlinkCluster
-	jmDeployment *appsv1.Deployment
-	jmService    *corev1.Service
-	jmIngress    *extensionsv1beta1.Ingress
-	tmDeployment *appsv1.Deployment
-	job          *batchv1.Job
-	jobPod       *corev1.Pod
-	flinkJobID   *string
-=======
 	cluster            *flinkoperatorv1alpha1.FlinkCluster
 	jmDeployment       *appsv1.Deployment
 	jmService          *corev1.Service
+	jmIngress          *extensionsv1beta1.Ingress
 	tmDeployment       *appsv1.Deployment
 	job                *batchv1.Job
 	flinkJobStatusList *flinkclient.JobStatusList
 	flinkJobID         *string
->>>>>>> 27438eaa
 }
 
 // Flink job status.
