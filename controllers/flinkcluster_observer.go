--- conflicted
+++ resolved
@@ -48,30 +48,13 @@
 
 // ObservedClusterState holds observed state of a cluster.
 type ObservedClusterState struct {
-<<<<<<< HEAD
-	cluster            *v1beta1.FlinkCluster
-	revisions          []*appsv1.ControllerRevision
-	configMap          *corev1.ConfigMap
-	jmStatefulSet       *appsv1.StatefulSet
-	jmService          *corev1.Service
-	jmIngress          *extensionsv1beta1.Ingress
-	tmStatefulSet       *appsv1.StatefulSet
-	job                *batchv1.Job
-	flinkJobList       *flinkclient.JobStatusList
-	flinkRunningJobIDs []string
-	flinkJobID         *string
-	savepoint          *flinkclient.SavepointStatus
-	revisionStatus     *RevisionStatus
-	savepointErr       error
-	observeTime        time.Time
-=======
 	cluster           *v1beta1.FlinkCluster
 	revisions         []*appsv1.ControllerRevision
 	configMap         *corev1.ConfigMap
-	jmDeployment      *appsv1.Deployment
+	jmStatefulSet      *appsv1.StatefulSet
 	jmService         *corev1.Service
 	jmIngress         *extensionsv1beta1.Ingress
-	tmDeployment      *appsv1.Deployment
+	tmStatefulSet      *appsv1.StatefulSet
 	job               *batchv1.Job
 	jobPod            *corev1.Pod
 	flinkJobStatus    FlinkJobStatus
@@ -91,7 +74,6 @@
 type FlinkJobSubmitLog struct {
 	JobID   string `yaml:"jobID,omitempty"`
 	Message string `yaml:"message"`
->>>>>>> faba2379
 }
 
 // Observes the state of the cluster and its components.
