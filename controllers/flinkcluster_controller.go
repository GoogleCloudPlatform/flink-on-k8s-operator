/*
Copyright 2019 Google LLC.

Licensed under the Apache License, Version 2.0 (the "License");
you may not use this file except in compliance with the License.
You may obtain a copy of the License at

    http://www.apache.org/licenses/LICENSE-2.0

Unless required by applicable law or agreed to in writing, software
distributed under the License is distributed on an "AS IS" BASIS,
WITHOUT WARRANTIES OR CONDITIONS OF ANY KIND, either express or implied.
See the License for the specific language governing permissions and
limitations under the License.
*/

package controllers

import (
	"context"
	"time"

	"github.com/go-logr/logr"
	flinkoperatorv1alpha1 "github.com/googlecloudplatform/flink-operator/api/v1alpha1"
	appsv1 "k8s.io/api/apps/v1"
	batchv1 "k8s.io/api/batch/v1"
	corev1 "k8s.io/api/core/v1"
	"k8s.io/client-go/tools/record"
	ctrl "sigs.k8s.io/controller-runtime"
	"sigs.k8s.io/controller-runtime/pkg/client"
)

// FlinkClusterReconciler reconciles a FlinkCluster object
type FlinkClusterReconciler struct {
	client.Client
	Log    logr.Logger
	mgr    ctrl.Manager
	Config FlinkClusterConfig
}

type FlinkClusterConfig struct {
	IngressHostFormat string
}

// +kubebuilder:rbac:groups=flinkoperator.k8s.io,resources=flinkclusters,verbs=get;list;watch;create;update;patch;delete
// +kubebuilder:rbac:groups=flinkoperator.k8s.io,resources=flinkclusters/status,verbs=get;update;patch
// +kubebuilder:rbac:groups=apps,resources=deployments,verbs=get;list;watch;create;update;patch;delete
// +kubebuilder:rbac:groups=apps,resources=deployments/status,verbs=get
// +kubebuilder:rbac:groups=core,resources=pods,verbs=get;list;watch
// +kubebuilder:rbac:groups=core,resources=pods/status,verbs=get
// +kubebuilder:rbac:groups=core,resources=services,verbs=get;list;watch;create;update;patch;delete
// +kubebuilder:rbac:groups=core,resources=services/status,verbs=get
// +kubebuilder:rbac:groups=core,resources=events,verbs=get;list;watch;create;update;patch;delete
// +kubebuilder:rbac:groups=core,resources=events/status,verbs=get
// +kubebuilder:rbac:groups=batch,resources=jobs,verbs=get;list;watch;create;update;patch;delete
// +kubebuilder:rbac:groups=batch,resources=jobs/status,verbs=get
// +kubebuilder:rbac:groups=extensions,resources=ingress,verbs=get;list;watch;create;update;patch;delete
// +kubebuilder:rbac:groups=extensions,resources=ingress/status,verbs=get

// Reconcile the observed state towards the desired state for a FlinkCluster custom resource.
func (reconciler *FlinkClusterReconciler) Reconcile(
	request ctrl.Request) (ctrl.Result, error) {
	var handler = _FlinkClusterHandler{
		k8sClient: reconciler,
		request:   request,
		context:   context.Background(),
		log: reconciler.Log.WithValues(
			"flinkcluster", request.NamespacedName),
		eventRecorder: reconciler.mgr.GetEventRecorderFor("FlinkOperator"),
		observedState: _ObservedClusterState{},
		config:        reconciler.Config,
	}
	return handler.Reconcile(request)
}

// SetupWithManager registers this reconciler with the controller manager and
// starts watching FlinkCluster, Deployment and Service resources.
func (reconciler *FlinkClusterReconciler) SetupWithManager(
	mgr ctrl.Manager) error {
	reconciler.mgr = mgr
	return ctrl.NewControllerManagedBy(mgr).
		For(&flinkoperatorv1alpha1.FlinkCluster{}).
		Owns(&appsv1.Deployment{}).
		Owns(&corev1.Service{}).
		Owns(&batchv1.Job{}).
		Complete(reconciler)
}

// _FlinkClusterHandler holds the context and state for a
// reconcile request.
type _FlinkClusterHandler struct {
	k8sClient     client.Client
	request       ctrl.Request
	context       context.Context
	log           logr.Logger
	eventRecorder record.EventRecorder
	observedState _ObservedClusterState
	desiredState  _DesiredClusterState
	config        FlinkClusterConfig
}

func (handler *_FlinkClusterHandler) Reconcile(
	request ctrl.Request) (ctrl.Result, error) {
	var k8sClient = handler.k8sClient
	var log = handler.log
	var context = handler.context
	var observedState = &handler.observedState
	var desiredState = &handler.desiredState
	var config = &handler.config
	var err error

	log.Info("============================================================")
	log.Info("---------- 1. Observe the current state ----------")

	var observer = _ClusterStateObserver{
		k8sClient: k8sClient, request: request, context: context, log: log}
	err = observer.observe(observedState)
	if err != nil {
		log.Error(err, "Failed to observe the current state")
		return ctrl.Result{}, err
	}

	log.Info("---------- 2. Compute the desired state ----------")
<<<<<<< HEAD

	*desiredState = getDesiredClusterState(observedState.cluster, config)
	if desiredState.jmDeployment != nil {
		log.Info("Desired state", "JobManager deployment", *desiredState.jmDeployment)
=======
	*desiredState = getDesiredClusterState(observedState.cluster)
	if desiredState.JmDeployment != nil {
		log.Info("Desired state", "JobManager deployment", *desiredState.JmDeployment)
>>>>>>> af110d72
	} else {
		log.Info("Desired state", "JobManager deployment", "nil")
	}
	if desiredState.JmService != nil {
		log.Info("Desired state", "JobManager service", *desiredState.JmService)
	} else {
		log.Info("Desired state", "JobManager service", "nil")
	}
<<<<<<< HEAD
	if desiredState.jmIngress != nil {
		log.Info("Desired state", "JobManager ingress", *desiredState.jmIngress)
	} else {
		var msg string
		if observedState.cluster != nil && observedState.cluster.Spec.JobManagerSpec.Ingress != nil && config.IngressHostFormat == "" {
			msg = " (JobManager ingress spec is provided but operator config --ingress-host-format is missing)"
		}
		log.Info("Desired state"+msg, "JobManager ingress", "nil")
	}
	if desiredState.tmDeployment != nil {
		log.Info("Desired state", "TaskManager deployment", *desiredState.tmDeployment)
=======
	if desiredState.TmDeployment != nil {
		log.Info("Desired state", "TaskManager deployment", *desiredState.TmDeployment)
>>>>>>> af110d72
	} else {
		log.Info("Desired state", "TaskManager deployment", "nil")
	}
	if desiredState.Job != nil {
		log.Info("Desired state", "Job", *desiredState.Job)
	} else {
		log.Info("Desired state", "Job", "nil")
	}

	log.Info("---------- 3. Update cluster status ----------")

	// Update cluster status if changed.
	var updater = _ClusterStatusUpdater{
		k8sClient:     handler.k8sClient,
		context:       handler.context,
		log:           handler.log,
		eventRecorder: handler.eventRecorder,
		observedState: handler.observedState,
	}
	err = updater.updateClusterStatusIfChanged()
	if err != nil {
		log.Error(err, "Failed to update cluster status")
		return ctrl.Result{}, err
	}

	log.Info("---------- 4. Take actions ----------")

	var reconciler = _ClusterReconciler{
		k8sClient:     handler.k8sClient,
		context:       handler.context,
		log:           handler.log,
		observedState: handler.observedState,
		desiredState:  handler.desiredState,
	}
	err = reconciler.reconcile()
	if err != nil {
		log.Error(err, "Failed to reconcile")
		return ctrl.Result{
			RequeueAfter: 5 * time.Second,
			Requeue:      true,
		}, err
	}

	return ctrl.Result{}, nil
}<|MERGE_RESOLUTION|>--- conflicted
+++ resolved
@@ -121,16 +121,9 @@
 	}
 
 	log.Info("---------- 2. Compute the desired state ----------")
-<<<<<<< HEAD
-
-	*desiredState = getDesiredClusterState(observedState.cluster, config)
-	if desiredState.jmDeployment != nil {
-		log.Info("Desired state", "JobManager deployment", *desiredState.jmDeployment)
-=======
 	*desiredState = getDesiredClusterState(observedState.cluster)
 	if desiredState.JmDeployment != nil {
 		log.Info("Desired state", "JobManager deployment", *desiredState.JmDeployment)
->>>>>>> af110d72
 	} else {
 		log.Info("Desired state", "JobManager deployment", "nil")
 	}
@@ -139,7 +132,6 @@
 	} else {
 		log.Info("Desired state", "JobManager service", "nil")
 	}
-<<<<<<< HEAD
 	if desiredState.jmIngress != nil {
 		log.Info("Desired state", "JobManager ingress", *desiredState.jmIngress)
 	} else {
@@ -149,12 +141,8 @@
 		}
 		log.Info("Desired state"+msg, "JobManager ingress", "nil")
 	}
-	if desiredState.tmDeployment != nil {
-		log.Info("Desired state", "TaskManager deployment", *desiredState.tmDeployment)
-=======
 	if desiredState.TmDeployment != nil {
 		log.Info("Desired state", "TaskManager deployment", *desiredState.TmDeployment)
->>>>>>> af110d72
 	} else {
 		log.Info("Desired state", "TaskManager deployment", "nil")
 	}
