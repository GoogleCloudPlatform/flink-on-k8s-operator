# Developer Guide

## Project overview

[Kubernetes](https://kubernetes.io/) Operator for [Apache Flink](https://flink.apache.org)
is built on top of the Kubernetes [controller-runtime](https://github.com/kubernetes-sigs/controller-runtime)
library. The project structure and boilerplate files are generated with
[Kubebuilder](https://github.com/kubernetes-sigs/kubebuilder). Knowledge of
controller-runtime and Kubebuilder is required to understand this project.

The Flink custom resource is defined in Go struct [FlinkCluster](../api/v1beta1/flinkcluster_types.go),
then Kubebuild generates related Go files and YAML files, e.g.
[flinkclusters.yaml](../config/crd/bases/flinkoperator.k8s.io_flinkclusters.yaml).
The custom logic for reconciling a Flink custom resource is inside of the
[controllers](../controllers) directory, e.g., [flinkcluster_controller.go](../controllers/flinkcluster_controller.go).

[Dockerfile](../Dockerfile) defines the steps of building the Flink Operator
image.

[Makefile](../Makefile) includes various actions you can take to generate
code, build the Flink Operator binary, run unit tests, build and push docker
image, deploy the Flink Operator to a Kubernetes cluster.

## Dependencies

The following dependencies are required to build the Flink Operator binary and
run unit tests:

* [Go v1.12+](https://golang.org/)
* [Kubebuilder v2+](https://github.com/kubernetes-sigs/kubebuilder)

But you don't have to install them on your local machine, because this project
includes a [builder Docker image](../Dockerfile.builder) with the dependencies
installed. Build and unit test can happen inside of the builder container. This
is the recommended way for local development.

But to create the Flink Operator Docker image and deploy it to a Kubernetes
cluster, the following dependencies are required on your local machine:

* [Docker](https://docs.docker.com/install/)
* [kubectl](https://kubernetes.io/docs/tasks/tools/install-kubectl/)
* [Kustomize v3.1+](https://github.com/kubernetes-sigs/kustomize/blob/master/docs/INSTALL.md)

## Local build and test

To build the Flink Operator binary and run unit tests, run:

### In Docker (recommended)

```bash
make test-in-docker
```

### Non-Docker (not recommended)

```bash
make test
```

## Build and push the docker image

Build a Docker image for the Flink Operator and then push it to an image
registry with

```bash
make operator-image push-operator-image IMG=<tag>
```

If you are using gcr.io as Container Registry, then authenticate the credentials using gcloud or check [here](https://cloud.google.com/container-registry/docs/pushing-and-pulling) then build the images and push to GCR with:

```bash
PROJECT=<gcp-project>
IMAGE_TAG=gcr.io/${PROJECT}/flink-operator:latest
make operator-image push-operator-image IMG=${IMAGE_TAG}
```

Depending on which image registry you want to use, choose a tag accordingly,
e.g., if you are using [Google Container Registry](https://cloud.google.com/container-registry/docs/)
you want to use a tag like `gcr.io/<project>/flink-operator:latest`.

After building the image, it automatically saves the image tag in
`config/default/manager_image_patch.yaml`, so that when you deploy the Flink
operator later, it knows what image to use.

## Deploy the operator to a running Kubernetes cluster

Assume you have built and pushed the Flink Operator image, then you need to have
a running Kubernetes cluster. Verify the cluster info with

```bash
kubectl cluster-info
```

Deploy the Flink Custom Resource Definitions and the Flink Operator to the
cluster with

```bash
make deploy
```

By default, the operator will be deployed to namespace `flink-operator-system`,
but you can deploy it to other namespaces with the environment variable
`FLINK_OPERATOR_NAMESPACE`, for example:

```bash
make deploy FLINK_OPERATOR_NAMESPACE=my-namespace
```

or

```bash
export FLINK_OPERATOR_NAMESPACE=my-namespace
make deploy
```

After that, you can verify CRD `flinkclusters.flinkoperator.k8s.io` has been
created with

```bash
kubectl get crds | grep flinkclusters.flinkoperator.k8s.io
```

You can also view the details of the CRD with

```bash
kubectl describe crds/flinkclusters.flinkoperator.k8s.io
```

The operator runs as a Kubernetes Deployment, and you can find out the deployment
with

```bash
kubectl get deployments -n flink-operator-system
```

or verify the operator pod is up and running.

```bash
kubectl get pods -n flink-operator-system
```

You can also check the operator logs with

```bash
kubectl logs -n flink-operator-system -l app=flink-operator --all-containers
```

you should be able see logs like: 
```
INFO    setup   Starting manager
INFO    controller-runtime.certwatcher  Starting certificate watcher
INFO    controller-runtime.controller   Starting workers        {"controller": "flinkcluster", "worker count": 1}
```

## Create a sample Flink cluster

After deploying the Flink CRDs and the Flink Operator to a Kubernetes cluster,
the operator serves as a control plane for Flink. In other words, previously the
cluster only understands the language of Kubernetes, now it understands the
language of Flink. You can then create custom resources representing Flink
session clusters or job clusters, and the operator will detect the custom resources
automatically, then create the actual clusters optionally run jobs, and update
status in the custom resources.

Create a [sample Flink session cluster](../config/samples/flinkoperator_v1beta1_flinksessioncluster.yaml)
custom resource with

```bash
kubectl apply -f config/samples/flinkoperator_v1beta1_flinksessioncluster.yaml
```

<<<<<<< HEAD
Flink v1alpha1 will deploy Flink session cluster's Pods, Services, etc.. on `default` namespace, and you can find out with

```bash
kubectl get pods,svc -n default
```

or verify the Pod is up and running with

```
kubectl get pods,svc -n default | grep "flinksessioncluster"
```

and a [sample Flink job cluster](../config/samples/flinkoperator_v1alpha1_flinkjobcluster.yaml)
=======
and a [sample Flink job cluster](../config/samples/flinkoperator_v1beta1_flinkjobcluster.yaml)
>>>>>>> c7da84b0
custom resource with

```bash
kubectl apply -f config/samples/flinkoperator_v1beta1_flinkjobcluster.yaml
```

and verify the pod is up and running with

```
kubectl get pods,svc -n default | grep "flinkjobcluster"
```

NOTE: Flink Job Cluster's TaskManager will get terminated once the sample job is completed (in this case it take around 5 minutes for the pod to terminate) 

## Submit a job

There are several ways to submit jobs to a session cluster.

1) **Flink web UI**

You can submit jobs through the Flink web UI. See instructions in the
Monitoring section on how to setup a proxy to the Flink Web UI.

2) **From within the cluster**

You can submit jobs through a client Pod in the same cluster, for example:

```bash
kubectl run my-job-submitter --image=flink:1.8.1 --generator=run-pod/v1 -- \
    /opt/flink/bin/flink run -m flinksessioncluster-sample-jobmanager:8081 \
    /opt/flink/examples/batch/WordCount.jar --input /opt/flink/README.txt
```

3) **From outside the cluster**

If you have configured the access scope of JobManager as `External` or `VPC`,
you can submit jobs from a machine which is in the scope, for example:

```bash
flink run -m <jobmanager-service-ip>:8081 \
    examples/batch/WordCount.jar --input /opt/flink/README.txt
```

Or if the access scope is `Cluster` which is the default, you can use port
forwarding to establish a tunnel from a machine which has access to the
Kubernetes API service (typically your local machine) to the JobManager service
first, for example:

```bash
kubectl port-forward service/flinksessioncluster-sample-jobmanager 8081:8081
```

then submit jobs through the tunnel, for example:

```bash
flink run -m localhost:8081 \
    examples/batch/WordCount.jar --input ./README.txt
```

## Monitoring

### Operator

You can check the operator logs with

```bash
kubectl logs -n flink-operator-system -l app=flink-operator --all-containers -f --tail=1000
```

### Flink cluster

After deploying a Flink cluster with the operator, you can find the cluster
custom resource with

```bash
kubectl get flinkclusters
```

check the cluster status with

```bash
kubectl describe flinkclusters <CLUSTER-NAME>
```

### Flink job

To get a list of jobs

```bash
kubectl get jobs
```

In a job cluster, the job is automatically submitted by the operator you can
check the Flink job status and logs with

```bash
kubectl describe jobs <CLUSTER-NAME>-job
kubectl logs jobs/<CLUSTER-NAME>-job -f --tail=1000
```

In a session cluster, depending on how you submit the job, you can check the
job status and logs accordingly.

### Flink web UI, REST API, and CLI

You can also access the Flink web UI, [REST API](https://ci.apache.org/projects/flink/flink-docs-stable/monitoring/rest_api.html)
and [CLI](https://ci.apache.org/projects/flink/flink-docs-stable/ops/cli.html) by first creating a port forward from you
local machine to the JobManager service UI port (8081 by default).

```bash
kubectl port-forward svc/[FLINK_CLUSTER_NAME]-jobmanager 8081:8081
```

then access the web UI with your browser through the following URL:

```bash
http://localhost:8081
```

call the Flink REST API, e.g., list jobs:

```bash
curl http://localhost:8081/jobs
```

run the Flink CLI, e.g., list jobs:

```bash
flink list -m localhost:8081
```

## Undeploy the operator

Undeploy the operator and CRDs from the Kubernetes cluster with

```
make undeploy [FLINK_OPERATOR_NAMESPACE=<namespace>]
```<|MERGE_RESOLUTION|>--- conflicted
+++ resolved
@@ -169,8 +169,7 @@
 kubectl apply -f config/samples/flinkoperator_v1beta1_flinksessioncluster.yaml
 ```
 
-<<<<<<< HEAD
-Flink v1alpha1 will deploy Flink session cluster's Pods, Services, etc.. on `default` namespace, and you can find out with
+Flink will deploy Flink session cluster's Pods, Services, etc.. on `default` namespace, and you can find out with
 
 ```bash
 kubectl get pods,svc -n default
@@ -182,10 +181,8 @@
 kubectl get pods,svc -n default | grep "flinksessioncluster"
 ```
 
-and a [sample Flink job cluster](../config/samples/flinkoperator_v1alpha1_flinkjobcluster.yaml)
-=======
 and a [sample Flink job cluster](../config/samples/flinkoperator_v1beta1_flinkjobcluster.yaml)
->>>>>>> c7da84b0
+
 custom resource with
 
 ```bash
