--- conflicted
+++ resolved
@@ -144,16 +144,10 @@
     * **batchSchedulerName** (optional): BatchSchedulerName specifies the batch scheduler name for JobManager, TaskManager.
       If empty, no batch scheduling is enabled.
     * **jobManager** (required): JobManager spec.
-<<<<<<< HEAD
       * **accessScope** (optional): Access scope of the JobManager service. `enum("Cluster", "VPC", "External", 
       "NodePort", "Headless")`. `Cluster`: accessible from within the same cluster; `VPC`: accessible from within the same VPC; 
       `External`: accessible from the internet. `NodePort`: accessible through node port; `Headless`: pod IPs assumed to 
       be routable and advertised directly with `clusterIP: None`.  
-=======
-      * **accessScope** (optional): Access scope of the JobManager service. `enum("Cluster", "VPC", "External",
-      "NodePort")`.`Cluster`: accessible from within the same cluster; `VPC`: accessible from within the same VPC;
-      `External`:accessible from the internet. `NodePort`: accessible through node port.
->>>>>>> 230d6217
       Currently `VPC` and `External` are only available for GKE.
       * **ports** (optional): Ports that JobManager listening on.
         * **rpc** (optional): RPC port, default: 6123.
